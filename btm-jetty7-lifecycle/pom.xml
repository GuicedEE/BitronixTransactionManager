--- conflicted
+++ resolved
@@ -4,11 +4,7 @@
     <parent>
         <groupId>org.codehaus.btm</groupId>
         <artifactId>btm-parent</artifactId>
-<<<<<<< HEAD
-        <version>2.1.2-SNAPSHOT</version>
-=======
         <version>2.1.3-SNAPSHOT</version>
->>>>>>> 411ef721
     </parent>
     <artifactId>btm-jetty7-lifecycle</artifactId>
     <name>Bitronix Transaction Manager :: Jetty 7 lifecycle</name>
