--- conflicted
+++ resolved
@@ -35,16 +35,9 @@
  *
  * @author lorban
  */
-public final class UidGenerator {
+public class UidGenerator {
 
     private final static AtomicInteger sequenceGenerator = new AtomicInteger();
-
-<<<<<<< HEAD
-    private UidGenerator() {
-    }
-=======
-    private final static AtomicInteger sequenceGenerator = new AtomicInteger();
->>>>>>> 411ef721
 
     /**
      * Generate a UID, globally unique. This method relies on the configured serverId for network uniqueness.
