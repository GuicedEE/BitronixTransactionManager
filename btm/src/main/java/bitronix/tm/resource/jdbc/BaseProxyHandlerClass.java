--- conflicted
+++ resolved
@@ -37,20 +37,6 @@
  * @author brettw
  */
 public abstract class BaseProxyHandlerClass implements InvocationHandler {
-<<<<<<< HEAD
-
-    private final static Map classMethodCache = new HashMap();
-    private final Map methodCache;
-
-    public BaseProxyHandlerClass() {
-        synchronized (classMethodCache) {
-            Map methodCache = (Map) classMethodCache.get(this.getClass());
-            if (methodCache == null) {
-                methodCache = new HashMap();
-                classMethodCache.put(this.getClass(), methodCache);
-            }
-            this.methodCache = methodCache;
-=======
     private static final ConcurrentMap<Class, Map<Method, Method>> classMethodCache = new ConcurrentHashMap<Class, Map<Method, Method>>();
     private final Map<Method, Method> methodCache;
 
@@ -61,7 +47,6 @@
             Map<Method, Method> previous = classMethodCache.putIfAbsent(this.getClass(), methodCache);
             if (previous != null)
                 methodCache = previous;
->>>>>>> 411ef721
         }
         this.methodCache = methodCache;
     }
