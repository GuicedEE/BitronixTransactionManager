/*
 * Bitronix Transaction Manager
 *
 * Copyright (c) 2010, Bitronix Software.
 *
 * This copyrighted material is made available to anyone wishing to use, modify,
 * copy, or redistribute it subject to the terms and conditions of the GNU
 * Lesser General Public License, as published by the Free Software Foundation.
 *
 * This program is distributed in the hope that it will be useful,
 * but WITHOUT ANY WARRANTY; without even the implied warranty of MERCHANTABILITY
 * or FITNESS FOR A PARTICULAR PURPOSE. See the GNU Lesser General Public License
 * for more details.
 *
 * You should have received a copy of the GNU Lesser General Public License
 * along with this distribution; if not, write to:
 * Free Software Foundation, Inc.
 * 51 Franklin Street, Fifth Floor
 * Boston, MA 02110-1301 USA
 */
package bitronix.tm.resource.common;

import bitronix.tm.BitronixTransaction;
import bitronix.tm.BitronixXid;
import bitronix.tm.TransactionManagerServices;
import bitronix.tm.internal.BitronixSystemException;
import bitronix.tm.internal.XAResourceHolderState;
import bitronix.tm.utils.Scheduler;
import bitronix.tm.utils.Uid;
import org.slf4j.Logger;
import org.slf4j.LoggerFactory;

import javax.transaction.RollbackException;
import javax.transaction.Synchronization;
import javax.transaction.SystemException;
import javax.transaction.xa.XAResource;
import java.util.List;
import java.util.Map;

/**
 * Helper class that contains static logic common accross all resource types.
 *
 * @author lorban
 */
public final class TransactionContextHelper {

    // do not instantiate
    private TransactionContextHelper() {
    }

    private final static Logger log = LoggerFactory.getLogger(TransactionContextHelper.class);

    /**
     * Enlist the {@link XAResourceHolder} in the current transaction or do nothing if there is no global transaction
     * context for this thread.
     * @param xaResourceHolder the {@link XAResourceHolder} to enlist.
     * @throws SystemException if an internal error happens.
     * @throws RollbackException if the current transaction has been marked as rollback only.
     */
    public static void enlistInCurrentTransaction(XAResourceHolder xaResourceHolder) throws SystemException, RollbackException {
        BitronixTransaction currentTransaction = currentTransaction();
        ResourceBean bean = xaResourceHolder.getResourceBean();
        if (log.isDebugEnabled()) { log.debug("enlisting " + xaResourceHolder + " into " + currentTransaction); }

        if (currentTransaction != null) {
            if (currentTransaction.timedOut())
                throw new BitronixSystemException("transaction timed out");

            // in case multiple unjoined branches of the current transaction have run on the resource,
            // only the last one counts as all the first ones are ended already
            XAResourceHolderState alreadyEnlistedXAResourceHolderState = TransactionContextHelper.getLatestAlreadyEnlistedXAResourceHolderState(xaResourceHolder, currentTransaction);
            if (alreadyEnlistedXAResourceHolderState == null || alreadyEnlistedXAResourceHolderState.isEnded()) {
                currentTransaction.enlistResource(xaResourceHolder.getXAResource());
            }
            else if (log.isDebugEnabled()) { log.debug("avoiding re-enlistment of already enlisted but not ended resource " + alreadyEnlistedXAResourceHolderState); }
        }
        else {
            if (bean.getAllowLocalTransactions()) {
                if (log.isDebugEnabled()) { log.debug("in local transaction context, skipping enlistment"); }
            }
            else
                throw new BitronixSystemException("resource '" + bean.getUniqueName() + "' cannot be used outside XA " +
                        "transaction scope. Set allowLocalTransactions to true if you want to allow this and you know " +
                        "your resource supports this.");
        }
    }

    /**
     * Delist the {@link XAResourceHolder} from the current transaction or do nothing if there is no global transaction
     * context for this thread.
     * @param xaResourceHolder the {@link XAResourceHolder} to delist.
     * @throws SystemException if an internal error happens.
     */
    public static void delistFromCurrentTransaction(XAResourceHolder xaResourceHolder) throws SystemException {
        BitronixTransaction currentTransaction = currentTransaction();
        ResourceBean bean = xaResourceHolder.getResourceBean();
        if (log.isDebugEnabled()) { log.debug("delisting " + xaResourceHolder + " from " + currentTransaction); }

        // End resource as eagerly as possible. This allows to release connections to the pool much earlier
        // with resources fully supporting transaction interleaving.
        if (isInEnlistingGlobalTransactionContext(xaResourceHolder, currentTransaction) && !bean.getDeferConnectionRelease()) {
            Map<Uid, XAResourceHolderState> statesForGtrid = xaResourceHolder.getXAResourceHolderStatesForGtrid(currentTransaction.getResourceManager().getGtrid());
            for (XAResourceHolderState xaResourceHolderState : statesForGtrid.values()) {
                if (!xaResourceHolderState.isEnded()) {
<<<<<<< HEAD
                    if (log.isDebugEnabled()) { log.debug("delisting resource " + xaResourceHolderState + " from " + currentTransaction); }

                    // Watch out: the delistResource() call might throw a BitronixRollbackSystemException to indicate a unilateral rollback.
                    currentTransaction.delistResource(xaResourceHolderState.getXAResource(), XAResource.TMSUCCESS);
                }
                else if (log.isDebugEnabled()) { log.debug("avoiding delistment of not enlisted resource " + xaResourceHolderState); }
=======
                    if (log.isDebugEnabled())
                        log.debug("delisting resource " + xaResourceHolderState + " from " + currentTransaction);

                    // Watch out: the delistResource() call might throw a BitronixRollbackSystemException to indicate a unilateral rollback.
                    currentTransaction.delistResource(xaResourceHolderState.getXAResource(), XAResource.TMSUCCESS);
                } else if (log.isDebugEnabled()) log.debug("avoiding delistment of not enlisted resource " + xaResourceHolderState);
>>>>>>> 411ef721
            }

        } // isInEnlistingGlobalTransactionContext
    }

    /**
     * Get the transaction running on the current thead context.
     * @return null if there is no transaction on the current context or if the transaction manager is not running.
     */
    public static BitronixTransaction currentTransaction() {
        if (!TransactionManagerServices.isTransactionManagerRunning())
            return null;
        return TransactionManagerServices.getTransactionManager().getCurrentTransaction();
    }

    /**
     * Switch the {@link XAStatefulHolder}'s state appropriately after the acquired resource handle has been closed.
     * The pooled resource will either be marked as closed or not accessible, depending on the value of the bean's
     * <code>deferConnectionRelease</code> property and will be marked for release after 2PC execution in the latter case.
     * @param xaStatefulHolder the {@link XAStatefulHolder} to requeue.
     * @param bean the {@link ResourceBean} of the {@link XAResourceHolder}.
     * @throws BitronixSystemException if an internal error happens.
     */
    public static void requeue(XAStatefulHolder xaStatefulHolder, ResourceBean bean) throws BitronixSystemException {
        BitronixTransaction currentTransaction = currentTransaction();
        if (log.isDebugEnabled()) { log.debug("requeuing " + xaStatefulHolder + " from " + currentTransaction); }

        if (!TransactionContextHelper.isInEnlistingGlobalTransactionContext(xaStatefulHolder, currentTransaction)) {
            if (!TransactionContextHelper.isEnlistedInSomeTransaction(xaStatefulHolder)) {
                // local mode, always requeue connection immediately
                if (log.isDebugEnabled()) { log.debug("resource not in enlisting global transaction context, immediately releasing to pool " + xaStatefulHolder); }
                xaStatefulHolder.setState(XAResourceHolder.STATE_IN_POOL);
            } else {
                throw new BitronixSystemException("cannot close a resource when its XAResource is taking part in an unfinished global transaction");
            }
        }
        else if (bean.getDeferConnectionRelease()) {
            // global mode, defer connection requeuing
            if (log.isDebugEnabled()) { log.debug("deferring release to pool of " + xaStatefulHolder); }

            if (!TransactionContextHelper.isAlreadyRegisteredForDeferredRelease(xaStatefulHolder, currentTransaction)) {
                if (log.isDebugEnabled()) { log.debug("registering DeferredReleaseSynchronization for " + xaStatefulHolder); }
                DeferredReleaseSynchronization synchronization = new DeferredReleaseSynchronization(xaStatefulHolder);
                currentTransaction.getSynchronizationScheduler().add(synchronization, Scheduler.ALWAYS_LAST_POSITION);
            }
            else if (log.isDebugEnabled()) { log.debug("already registered DeferredReleaseSynchronization for " + xaStatefulHolder); }

            xaStatefulHolder.setState(XAResourceHolder.STATE_NOT_ACCESSIBLE);
        }
        else {
            // global mode, immediate connection requeuing
            if (log.isDebugEnabled()) { log.debug("immediately releasing to pool " + xaStatefulHolder); }
            xaStatefulHolder.setState(XAResourceHolder.STATE_IN_POOL);
        }
    }

    /**
     * Ensure the {@link XAStatefulHolder}'s release won't be deferred anymore (when appropriate) as it has been recycled.
     * @param xaStatefulHolder the recycled {@link XAStatefulHolder}.
     */
    public static void recycle(XAStatefulHolder xaStatefulHolder) {
        BitronixTransaction currentTransaction = currentTransaction();
<<<<<<< HEAD
        if (log.isDebugEnabled()) { log.debug("marking " + xaStatefulHolder + " as recycled in " + currentTransaction); }
        Scheduler synchronizationScheduler = currentTransaction.getSynchronizationScheduler();
=======
        if (log.isDebugEnabled()) log.debug("marking " + xaStatefulHolder + " as recycled in " + currentTransaction);
        Scheduler<Synchronization> synchronizationScheduler = currentTransaction.getSynchronizationScheduler();
>>>>>>> 411ef721

        DeferredReleaseSynchronization deferredReleaseSynchronization = findDeferredRelease(xaStatefulHolder, currentTransaction);
        if (deferredReleaseSynchronization != null) {
            if (log.isDebugEnabled()) { log.debug(xaStatefulHolder + " has been recycled, unregistering deferred release from " + currentTransaction); }
            synchronizationScheduler.remove(deferredReleaseSynchronization);
        }
    }


    /* private methods must not call TransactionManagerServices.getTransactionManager().getCurrentTransaction() */

    private static boolean isAlreadyRegisteredForDeferredRelease(XAStatefulHolder xaStatefulHolder, BitronixTransaction currentTransaction) {
        boolean alreadyDeferred = findDeferredRelease(xaStatefulHolder, currentTransaction) != null;
        if (log.isDebugEnabled()) { log.debug(xaStatefulHolder + " is " + (alreadyDeferred ? "" : "not ") + "already registered for deferred release in " + currentTransaction); }
        return alreadyDeferred;
    }

    private static DeferredReleaseSynchronization findDeferredRelease(XAStatefulHolder xaStatefulHolder, BitronixTransaction currentTransaction) {
        Scheduler<Synchronization> synchronizationScheduler = currentTransaction.getSynchronizationScheduler();

        for (Synchronization synchronization : synchronizationScheduler) {
            if (synchronization instanceof DeferredReleaseSynchronization) {
                DeferredReleaseSynchronization deferredReleaseSynchronization = (DeferredReleaseSynchronization) synchronization;
                if (deferredReleaseSynchronization.getXAStatefulHolder() == xaStatefulHolder) {
                    return deferredReleaseSynchronization;
                }
            } // if synchronization instanceof DeferredReleaseSynchronization
        } // for

        return null;
    }

    private static boolean isEnlistedInSomeTransaction(XAResourceHolder xaResourceHolder) throws BitronixSystemException {
        if (log.isDebugEnabled()) { log.debug("looking in in-flight transactions for XAResourceHolderState of " + xaResourceHolder); }

        if (!TransactionManagerServices.isTransactionManagerRunning()) {
            if (log.isDebugEnabled()) { log.debug("transaction manager not running, there is no in-flight transaction"); }
            return false;
        }

        return xaResourceHolder.hasStateForXAResource(xaResourceHolder);
    }

    private static boolean isEnlistedInSomeTransaction(XAStatefulHolder xaStatefulHolder) throws BitronixSystemException {
        List<XAResourceHolder> xaResourceHolders = xaStatefulHolder.getXAResourceHolders();
        if (xaResourceHolders == null)
            return false;

        for (XAResourceHolder xaResourceHolder : xaResourceHolders) {
            boolean enlisted = isEnlistedInSomeTransaction(xaResourceHolder);
            if (enlisted)
                return true;
        }

        return false;
    }


    private static boolean isInEnlistingGlobalTransactionContext(XAResourceHolder xaResourceHolder, BitronixTransaction currentTransaction) {
        boolean globalTransactionMode = false;
        if (currentTransaction != null && xaResourceHolder.getXAResourceHolderStatesForGtrid(currentTransaction.getResourceManager().getGtrid()) != null) {
            globalTransactionMode = true;
        }
        if (log.isDebugEnabled()) { log.debug("resource is " + (globalTransactionMode ? "" : "not ") + "in enlisting global transaction context: " + xaResourceHolder); }
        return globalTransactionMode;
    }

    private static boolean isInEnlistingGlobalTransactionContext(XAStatefulHolder xaStatefulHolder, BitronixTransaction currentTransaction) {
        List<XAResourceHolder> xaResourceHolders = xaStatefulHolder.getXAResourceHolders();
        if (xaResourceHolders == null)
            return false;

        for (XAResourceHolder xaResourceHolder : xaResourceHolders) {
            boolean enlisted = isInEnlistingGlobalTransactionContext(xaResourceHolder, currentTransaction);
            if (enlisted)
                return true;
        }

        return false;
    }

    private static XAResourceHolderState getLatestAlreadyEnlistedXAResourceHolderState(XAResourceHolder xaResourceHolder, BitronixTransaction currentTransaction) {
        if (currentTransaction == null)
            return null;
        Map<Uid, XAResourceHolderState> statesForGtrid = xaResourceHolder.getXAResourceHolderStatesForGtrid(currentTransaction.getResourceManager().getGtrid());
        if (statesForGtrid == null)
            return null;

        XAResourceHolderState result = null;

        // iteration order is guraranteed so just take the latest matching one in the iterator
        for (XAResourceHolderState xaResourceHolderState : statesForGtrid.values()) {
            if (xaResourceHolderState != null && xaResourceHolderState.getXid() != null) {
                BitronixXid bitronixXid = xaResourceHolderState.getXid();
                Uid resourceGtrid = bitronixXid.getGlobalTransactionIdUid();
                Uid currentTransactionGtrid = currentTransaction.getResourceManager().getGtrid();

                if (currentTransactionGtrid.equals(resourceGtrid)) {
                    result = xaResourceHolderState;
                }
            }
        }

        return result;
    }

}<|MERGE_RESOLUTION|>--- conflicted
+++ resolved
@@ -42,11 +42,7 @@
  *
  * @author lorban
  */
-public final class TransactionContextHelper {
-
-    // do not instantiate
-    private TransactionContextHelper() {
-    }
+public class TransactionContextHelper {
 
     private final static Logger log = LoggerFactory.getLogger(TransactionContextHelper.class);
 
@@ -60,7 +56,7 @@
     public static void enlistInCurrentTransaction(XAResourceHolder xaResourceHolder) throws SystemException, RollbackException {
         BitronixTransaction currentTransaction = currentTransaction();
         ResourceBean bean = xaResourceHolder.getResourceBean();
-        if (log.isDebugEnabled()) { log.debug("enlisting " + xaResourceHolder + " into " + currentTransaction); }
+        if (log.isDebugEnabled()) log.debug("enlisting " + xaResourceHolder + " into " + currentTransaction);
 
         if (currentTransaction != null) {
             if (currentTransaction.timedOut())
@@ -72,11 +68,11 @@
             if (alreadyEnlistedXAResourceHolderState == null || alreadyEnlistedXAResourceHolderState.isEnded()) {
                 currentTransaction.enlistResource(xaResourceHolder.getXAResource());
             }
-            else if (log.isDebugEnabled()) { log.debug("avoiding re-enlistment of already enlisted but not ended resource " + alreadyEnlistedXAResourceHolderState); }
+            else if (log.isDebugEnabled()) log.debug("avoiding re-enlistment of already enlisted but not ended resource " + alreadyEnlistedXAResourceHolderState);
         }
         else {
             if (bean.getAllowLocalTransactions()) {
-                if (log.isDebugEnabled()) { log.debug("in local transaction context, skipping enlistment"); }
+                if (log.isDebugEnabled()) log.debug("in local transaction context, skipping enlistment");
             }
             else
                 throw new BitronixSystemException("resource '" + bean.getUniqueName() + "' cannot be used outside XA " +
@@ -94,7 +90,7 @@
     public static void delistFromCurrentTransaction(XAResourceHolder xaResourceHolder) throws SystemException {
         BitronixTransaction currentTransaction = currentTransaction();
         ResourceBean bean = xaResourceHolder.getResourceBean();
-        if (log.isDebugEnabled()) { log.debug("delisting " + xaResourceHolder + " from " + currentTransaction); }
+        if (log.isDebugEnabled()) log.debug("delisting " + xaResourceHolder + " from " + currentTransaction);
 
         // End resource as eagerly as possible. This allows to release connections to the pool much earlier
         // with resources fully supporting transaction interleaving.
@@ -102,21 +98,12 @@
             Map<Uid, XAResourceHolderState> statesForGtrid = xaResourceHolder.getXAResourceHolderStatesForGtrid(currentTransaction.getResourceManager().getGtrid());
             for (XAResourceHolderState xaResourceHolderState : statesForGtrid.values()) {
                 if (!xaResourceHolderState.isEnded()) {
-<<<<<<< HEAD
-                    if (log.isDebugEnabled()) { log.debug("delisting resource " + xaResourceHolderState + " from " + currentTransaction); }
-
-                    // Watch out: the delistResource() call might throw a BitronixRollbackSystemException to indicate a unilateral rollback.
-                    currentTransaction.delistResource(xaResourceHolderState.getXAResource(), XAResource.TMSUCCESS);
-                }
-                else if (log.isDebugEnabled()) { log.debug("avoiding delistment of not enlisted resource " + xaResourceHolderState); }
-=======
                     if (log.isDebugEnabled())
                         log.debug("delisting resource " + xaResourceHolderState + " from " + currentTransaction);
 
                     // Watch out: the delistResource() call might throw a BitronixRollbackSystemException to indicate a unilateral rollback.
                     currentTransaction.delistResource(xaResourceHolderState.getXAResource(), XAResource.TMSUCCESS);
                 } else if (log.isDebugEnabled()) log.debug("avoiding delistment of not enlisted resource " + xaResourceHolderState);
->>>>>>> 411ef721
             }
 
         } // isInEnlistingGlobalTransactionContext
@@ -142,12 +129,12 @@
      */
     public static void requeue(XAStatefulHolder xaStatefulHolder, ResourceBean bean) throws BitronixSystemException {
         BitronixTransaction currentTransaction = currentTransaction();
-        if (log.isDebugEnabled()) { log.debug("requeuing " + xaStatefulHolder + " from " + currentTransaction); }
+        if (log.isDebugEnabled()) log.debug("requeuing " + xaStatefulHolder + " from " + currentTransaction);
 
         if (!TransactionContextHelper.isInEnlistingGlobalTransactionContext(xaStatefulHolder, currentTransaction)) {
             if (!TransactionContextHelper.isEnlistedInSomeTransaction(xaStatefulHolder)) {
                 // local mode, always requeue connection immediately
-                if (log.isDebugEnabled()) { log.debug("resource not in enlisting global transaction context, immediately releasing to pool " + xaStatefulHolder); }
+                if (log.isDebugEnabled()) log.debug("resource not in enlisting global transaction context, immediately releasing to pool " + xaStatefulHolder);
                 xaStatefulHolder.setState(XAResourceHolder.STATE_IN_POOL);
             } else {
                 throw new BitronixSystemException("cannot close a resource when its XAResource is taking part in an unfinished global transaction");
@@ -155,20 +142,20 @@
         }
         else if (bean.getDeferConnectionRelease()) {
             // global mode, defer connection requeuing
-            if (log.isDebugEnabled()) { log.debug("deferring release to pool of " + xaStatefulHolder); }
+            if (log.isDebugEnabled()) log.debug("deferring release to pool of " + xaStatefulHolder);
 
             if (!TransactionContextHelper.isAlreadyRegisteredForDeferredRelease(xaStatefulHolder, currentTransaction)) {
-                if (log.isDebugEnabled()) { log.debug("registering DeferredReleaseSynchronization for " + xaStatefulHolder); }
+                if (log.isDebugEnabled()) log.debug("registering DeferredReleaseSynchronization for " + xaStatefulHolder);
                 DeferredReleaseSynchronization synchronization = new DeferredReleaseSynchronization(xaStatefulHolder);
                 currentTransaction.getSynchronizationScheduler().add(synchronization, Scheduler.ALWAYS_LAST_POSITION);
             }
-            else if (log.isDebugEnabled()) { log.debug("already registered DeferredReleaseSynchronization for " + xaStatefulHolder); }
+            else if (log.isDebugEnabled()) log.debug("already registered DeferredReleaseSynchronization for " + xaStatefulHolder);
 
             xaStatefulHolder.setState(XAResourceHolder.STATE_NOT_ACCESSIBLE);
         }
         else {
             // global mode, immediate connection requeuing
-            if (log.isDebugEnabled()) { log.debug("immediately releasing to pool " + xaStatefulHolder); }
+            if (log.isDebugEnabled()) log.debug("immediately releasing to pool " + xaStatefulHolder);
             xaStatefulHolder.setState(XAResourceHolder.STATE_IN_POOL);
         }
     }
@@ -179,17 +166,12 @@
      */
     public static void recycle(XAStatefulHolder xaStatefulHolder) {
         BitronixTransaction currentTransaction = currentTransaction();
-<<<<<<< HEAD
-        if (log.isDebugEnabled()) { log.debug("marking " + xaStatefulHolder + " as recycled in " + currentTransaction); }
-        Scheduler synchronizationScheduler = currentTransaction.getSynchronizationScheduler();
-=======
         if (log.isDebugEnabled()) log.debug("marking " + xaStatefulHolder + " as recycled in " + currentTransaction);
         Scheduler<Synchronization> synchronizationScheduler = currentTransaction.getSynchronizationScheduler();
->>>>>>> 411ef721
 
         DeferredReleaseSynchronization deferredReleaseSynchronization = findDeferredRelease(xaStatefulHolder, currentTransaction);
         if (deferredReleaseSynchronization != null) {
-            if (log.isDebugEnabled()) { log.debug(xaStatefulHolder + " has been recycled, unregistering deferred release from " + currentTransaction); }
+            if (log.isDebugEnabled()) log.debug(xaStatefulHolder + " has been recycled, unregistering deferred release from " + currentTransaction);
             synchronizationScheduler.remove(deferredReleaseSynchronization);
         }
     }
@@ -199,7 +181,7 @@
 
     private static boolean isAlreadyRegisteredForDeferredRelease(XAStatefulHolder xaStatefulHolder, BitronixTransaction currentTransaction) {
         boolean alreadyDeferred = findDeferredRelease(xaStatefulHolder, currentTransaction) != null;
-        if (log.isDebugEnabled()) { log.debug(xaStatefulHolder + " is " + (alreadyDeferred ? "" : "not ") + "already registered for deferred release in " + currentTransaction); }
+        if (log.isDebugEnabled()) log.debug(xaStatefulHolder + " is " + (alreadyDeferred ? "" : "not ") + "already registered for deferred release in " + currentTransaction);
         return alreadyDeferred;
     }
 
@@ -219,10 +201,10 @@
     }
 
     private static boolean isEnlistedInSomeTransaction(XAResourceHolder xaResourceHolder) throws BitronixSystemException {
-        if (log.isDebugEnabled()) { log.debug("looking in in-flight transactions for XAResourceHolderState of " + xaResourceHolder); }
+        if (log.isDebugEnabled()) log.debug("looking in in-flight transactions for XAResourceHolderState of " + xaResourceHolder);
 
         if (!TransactionManagerServices.isTransactionManagerRunning()) {
-            if (log.isDebugEnabled()) { log.debug("transaction manager not running, there is no in-flight transaction"); }
+            if (log.isDebugEnabled()) log.debug("transaction manager not running, there is no in-flight transaction");
             return false;
         }
 
@@ -249,7 +231,7 @@
         if (currentTransaction != null && xaResourceHolder.getXAResourceHolderStatesForGtrid(currentTransaction.getResourceManager().getGtrid()) != null) {
             globalTransactionMode = true;
         }
-        if (log.isDebugEnabled()) { log.debug("resource is " + (globalTransactionMode ? "" : "not ") + "in enlisting global transaction context: " + xaResourceHolder); }
+        if (log.isDebugEnabled()) log.debug("resource is " + (globalTransactionMode ? "" : "not ") + "in enlisting global transaction context: " + xaResourceHolder);
         return globalTransactionMode;
     }
 
