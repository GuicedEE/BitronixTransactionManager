/*
 * Bitronix Transaction Manager
 *
 * Copyright (c) 2010, Bitronix Software.
 *
 * This copyrighted material is made available to anyone wishing to use, modify,
 * copy, or redistribute it subject to the terms and conditions of the GNU
 * Lesser General Public License, as published by the Free Software Foundation.
 *
 * This program is distributed in the hope that it will be useful,
 * but WITHOUT ANY WARRANTY; without even the implied warranty of MERCHANTABILITY
 * or FITNESS FOR A PARTICULAR PURPOSE. See the GNU Lesser General Public License
 * for more details.
 *
 * You should have received a copy of the GNU Lesser General Public License
 * along with this distribution; if not, write to:
 * Free Software Foundation, Inc.
 * 51 Franklin Street, Fifth Floor
 * Boston, MA 02110-1301 USA
 */
package bitronix.tm.resource.jms;

import bitronix.tm.internal.BitronixSystemException;
import bitronix.tm.resource.common.AbstractXAStatefulHolder;
import bitronix.tm.resource.common.RecoveryXAResourceHolder;
import bitronix.tm.resource.common.StateChangeListener;
import bitronix.tm.resource.common.TransactionContextHelper;
import bitronix.tm.resource.common.XAResourceHolder;
import bitronix.tm.resource.common.XAStatefulHolder;
import bitronix.tm.resource.jms.lrc.LrcXAConnectionFactory;
import bitronix.tm.utils.Decoder;
import bitronix.tm.utils.ManagementRegistrar;
import bitronix.tm.utils.MonotonicClock;
import bitronix.tm.utils.Scheduler;
import org.slf4j.Logger;
import org.slf4j.LoggerFactory;

<<<<<<< HEAD
import javax.jms.*;
import javax.transaction.xa.XAResource;

import java.util.*;
=======
import javax.jms.JMSException;
import javax.jms.Session;
import javax.jms.TemporaryQueue;
import javax.jms.XAConnection;
import javax.jms.XASession;
import java.util.ArrayList;
import java.util.Collection;
import java.util.Collections;
import java.util.Date;
import java.util.HashSet;
import java.util.List;
import java.util.Set;
>>>>>>> 30412dc2

/**
 * Implementation of a JMS pooled connection wrapping vendor's {@link XAConnection} implementation.
 *
 * @author lorban
 * TODO: how can the JMS connection be accurately tested?
 */
public class JmsPooledConnection extends AbstractXAStatefulHolder implements JmsPooledConnectionMBean {

    private final static Logger log = LoggerFactory.getLogger(JmsPooledConnection.class);

    private final XAConnection xaConnection;
    private final PoolingConnectionFactory poolingConnectionFactory;
<<<<<<< HEAD
    private final Set<DualSessionWrapper> sessions = Collections.synchronizedSet(new HashSet<DualSessionWrapper>());
=======
    private final List<DualSessionWrapper> sessions = Collections.synchronizedList(new ArrayList<DualSessionWrapper>());
    private boolean closed = false;
>>>>>>> 30412dc2

    /* management */
    private final String jmxName;
    private volatile Date acquisitionDate;
    private volatile Date lastReleaseDate;

    protected JmsPooledConnection(PoolingConnectionFactory poolingConnectionFactory, XAConnection connection) {
        this.poolingConnectionFactory = poolingConnectionFactory;
        this.xaConnection = connection;
        this.lastReleaseDate = new Date(MonotonicClock.currentTimeMillis());
        addStateChangeEventListener(new JmsPooledConnectionStateChangeListener());
        
        if (poolingConnectionFactory.getClassName().equals(LrcXAConnectionFactory.class.getName())) {
            if (log.isDebugEnabled()) log.debug("emulating XA for resource " + poolingConnectionFactory.getUniqueName() + " - changing twoPcOrderingPosition to ALWAYS_LAST_POSITION");
            poolingConnectionFactory.setTwoPcOrderingPosition(Scheduler.ALWAYS_LAST_POSITION);
            if (log.isDebugEnabled()) log.debug("emulating XA for resource " + poolingConnectionFactory.getUniqueName() + " - changing deferConnectionRelease to true");
            poolingConnectionFactory.setDeferConnectionRelease(true);
            if (log.isDebugEnabled()) log.debug("emulating XA for resource " + poolingConnectionFactory.getUniqueName() + " - changing useTmJoin to true");
            poolingConnectionFactory.setUseTmJoin(true);
        }
        
        this.jmxName = "bitronix.tm:type=JMS,UniqueName=" + ManagementRegistrar.makeValidName(poolingConnectionFactory.getUniqueName()) + ",Id=" + poolingConnectionFactory.incCreatedResourcesCounter();
        ManagementRegistrar.register(jmxName, this);
    }

    public XAConnection getXAConnection() {
        return xaConnection;
    }

    public PoolingConnectionFactory getPoolingConnectionFactory() {
        return poolingConnectionFactory;
    }

    public synchronized RecoveryXAResourceHolder createRecoveryXAResourceHolder() throws JMSException {
        DualSessionWrapper dualSessionWrapper = new DualSessionWrapper(this, false, 0);
        dualSessionWrapper.getSession(true); // force creation of XASession to allow access to XAResource
        return new RecoveryXAResourceHolder(dualSessionWrapper);
    }

    public synchronized void close() throws JMSException {
<<<<<<< HEAD
        if (xaConnection != null) {
            poolingConnectionFactory.unregister(this);
=======
        if (!closed) {
>>>>>>> 30412dc2
            setState(STATE_CLOSED);
            xaConnection.close();
        }
        closed = true;
    }

    public List<XAResourceHolder> getXAResourceHolders() {
        synchronized (sessions) {
            return new ArrayList<XAResourceHolder>(sessions);
        }
    }

    public Object getConnectionHandle() throws Exception {
        if (log.isDebugEnabled()) log.debug("getting connection handle from " + this);
        int oldState = getState();

        setState(STATE_ACCESSIBLE);

        if (oldState == STATE_IN_POOL) {
            if (log.isDebugEnabled()) log.debug("connection " + xaConnection + " was in state IN_POOL, testing it");
            testXAConnection();
        }
        else {
            if (log.isDebugEnabled()) log.debug("connection " + xaConnection + " was in state " + Decoder.decodeXAStatefulHolderState(oldState) + ", no need to test it");
        }

        if (log.isDebugEnabled()) log.debug("got connection handle from " + this);
        return new JmsConnectionHandle(this, xaConnection);
    }

    private void testXAConnection() throws JMSException {
        if (!poolingConnectionFactory.getTestConnections()) {
            if (log.isDebugEnabled()) log.debug("not testing connection of " + this);
            return;
        }

        if (log.isDebugEnabled()) log.debug("testing connection of " + this);
        XASession xaSession = xaConnection.createXASession();
        try {
            TemporaryQueue tq = xaSession.createTemporaryQueue();
            tq.delete();
        } finally {
            xaSession.close();
        }
    }

    protected void release() throws JMSException {
        if (log.isDebugEnabled()) log.debug("releasing to pool " + this);
        closePendingSessions();

        // requeuing
        try {
            TransactionContextHelper.requeue(this, poolingConnectionFactory);
        } catch (BitronixSystemException ex) {
            throw (JMSException) new JMSException("error requeueing " + this).initCause(ex);
        }

        if (log.isDebugEnabled()) log.debug("released to pool " + this);
    }

    private void closePendingSessions() {
        synchronized (sessions) {
            for (DualSessionWrapper dualSessionWrapper : sessions) {
                if (dualSessionWrapper.getState() != STATE_ACCESSIBLE)
                    continue;

                try {
                    if (log.isDebugEnabled()) log.debug("trying to close pending session " + dualSessionWrapper);
                    dualSessionWrapper.close();
                } catch (JMSException ex) {
                    log.warn("error closing pending session " + dualSessionWrapper, ex);
                }
            }
        }
    }

    protected Session createSession(boolean transacted, int acknowledgeMode) throws JMSException {
        DualSessionWrapper sessionHandle = getNotAccessibleSession();

        if (sessionHandle == null) {
            if (log.isDebugEnabled()) log.debug("no session handle found in NOT_ACCESSIBLE state, creating new session");
            sessionHandle = new DualSessionWrapper(this, transacted, acknowledgeMode);
            sessionHandle.addStateChangeEventListener(new JmsConnectionHandleStateChangeListener());
            sessions.add(sessionHandle);
        }
        else {
            if (log.isDebugEnabled()) log.debug("found session handle in NOT_ACCESSIBLE state, recycling it: " + sessionHandle);
            sessionHandle.setState(XAResourceHolder.STATE_ACCESSIBLE);
        }

        return sessionHandle;
    }

     private DualSessionWrapper getNotAccessibleSession() {
        synchronized (sessions) {
<<<<<<< HEAD
            if (log.isDebugEnabled()) { log.debug(sessions.size() + " session(s) open from " + this); }
=======
            if (log.isDebugEnabled()) log.debug(sessions.size() + " session(s) open from " + this);
>>>>>>> 30412dc2
            for (DualSessionWrapper sessionHandle : sessions) {
                if (sessionHandle.getState() == XAResourceHolder.STATE_NOT_ACCESSIBLE)
                    return sessionHandle;
            }
            return null;
        }
    }

    public Date getLastReleaseDate() {
        return lastReleaseDate;
    }

    public String toString() {
        return "a JmsPooledConnection of pool " + poolingConnectionFactory.getUniqueName() + " in state " +
                Decoder.decodeXAStatefulHolderState(getState()) + " with underlying connection " + xaConnection;
    }

    /* management */

    public String getStateDescription() {
        return Decoder.decodeXAStatefulHolderState(getState());
    }

    public Date getAcquisitionDate() {
        return acquisitionDate;
    }

    public Collection<String> getTransactionGtridsCurrentlyHoldingThis() {
        synchronized (sessions) {
            Set<String> result = new HashSet<String>();
            for (DualSessionWrapper dsw : sessions) {
                result.addAll(dsw.getXAResourceHolderStateGtrids());
            }
            return result;
        }
    }

    /**
     * {@link JmsPooledConnection} {@link bitronix.tm.resource.common.StateChangeListener}.
     * When state changes to STATE_CLOSED, the conenction is unregistered from
     * {@link bitronix.tm.utils.ManagementRegistrar}.
     */
    private class JmsPooledConnectionStateChangeListener implements StateChangeListener {
        public void stateChanged(XAStatefulHolder source, int oldState, int newState) {
            if (newState == STATE_IN_POOL) {
                if (log.isDebugEnabled()) log.debug("requeued JMS connection of " + poolingConnectionFactory);
                lastReleaseDate = new Date(MonotonicClock.currentTimeMillis());
            }
            if (oldState == STATE_IN_POOL && newState == STATE_ACCESSIBLE) {
                acquisitionDate = new Date(MonotonicClock.currentTimeMillis());
            }
            if (newState == STATE_CLOSED) {
                ManagementRegistrar.unregister(jmxName);
            }
        }

        public void stateChanging(XAStatefulHolder source, int currentState, int futureState) {
        }
    }

    /**
     * {@link JmsConnectionHandle} {@link bitronix.tm.resource.common.StateChangeListener}.
     * When state changes to STATE_CLOSED, the session is removed from the list of opened sessions.
     */
    private class JmsConnectionHandleStateChangeListener implements StateChangeListener {
        public void stateChanged(XAStatefulHolder source, int oldState, int newState) {
            if (newState == XAResourceHolder.STATE_CLOSED) {
                synchronized (sessions) {
                    sessions.remove(source);
                    if (log.isDebugEnabled()) log.debug("DualSessionWrapper has been closed, " + sessions.size() + " session(s) left open in pooled connection");
                }
            }
        }

        public void stateChanging(XAStatefulHolder source, int currentState, int futureState) {
        }
    }

    public XAResourceHolder getXAResourceHolderForXaResource(XAResource xaResource) {
        synchronized (sessions) {
            for (XAResourceHolder xaResourceHolder : sessions) {
                if (xaResourceHolder.getXAResource() == xaResource) {
                    return xaResourceHolder;
                }
            }
            return null;
        }
    }
}<|MERGE_RESOLUTION|>--- conflicted
+++ resolved
@@ -21,39 +21,19 @@
 package bitronix.tm.resource.jms;
 
 import bitronix.tm.internal.BitronixSystemException;
-import bitronix.tm.resource.common.AbstractXAStatefulHolder;
-import bitronix.tm.resource.common.RecoveryXAResourceHolder;
-import bitronix.tm.resource.common.StateChangeListener;
-import bitronix.tm.resource.common.TransactionContextHelper;
-import bitronix.tm.resource.common.XAResourceHolder;
-import bitronix.tm.resource.common.XAStatefulHolder;
-import bitronix.tm.resource.jms.lrc.LrcXAConnectionFactory;
 import bitronix.tm.utils.Decoder;
 import bitronix.tm.utils.ManagementRegistrar;
 import bitronix.tm.utils.MonotonicClock;
 import bitronix.tm.utils.Scheduler;
+import bitronix.tm.resource.common.*;
+import bitronix.tm.resource.jms.lrc.LrcXAConnectionFactory;
 import org.slf4j.Logger;
 import org.slf4j.LoggerFactory;
 
-<<<<<<< HEAD
 import javax.jms.*;
 import javax.transaction.xa.XAResource;
 
 import java.util.*;
-=======
-import javax.jms.JMSException;
-import javax.jms.Session;
-import javax.jms.TemporaryQueue;
-import javax.jms.XAConnection;
-import javax.jms.XASession;
-import java.util.ArrayList;
-import java.util.Collection;
-import java.util.Collections;
-import java.util.Date;
-import java.util.HashSet;
-import java.util.List;
-import java.util.Set;
->>>>>>> 30412dc2
 
 /**
  * Implementation of a JMS pooled connection wrapping vendor's {@link XAConnection} implementation.
@@ -67,12 +47,7 @@
 
     private final XAConnection xaConnection;
     private final PoolingConnectionFactory poolingConnectionFactory;
-<<<<<<< HEAD
     private final Set<DualSessionWrapper> sessions = Collections.synchronizedSet(new HashSet<DualSessionWrapper>());
-=======
-    private final List<DualSessionWrapper> sessions = Collections.synchronizedList(new ArrayList<DualSessionWrapper>());
-    private boolean closed = false;
->>>>>>> 30412dc2
 
     /* management */
     private final String jmxName;
@@ -113,16 +88,12 @@
     }
 
     public synchronized void close() throws JMSException {
-<<<<<<< HEAD
         if (xaConnection != null) {
             poolingConnectionFactory.unregister(this);
-=======
-        if (!closed) {
->>>>>>> 30412dc2
             setState(STATE_CLOSED);
             xaConnection.close();
         }
-        closed = true;
+        xaConnection = null;
     }
 
     public List<XAResourceHolder> getXAResourceHolders() {
@@ -202,7 +173,9 @@
             if (log.isDebugEnabled()) log.debug("no session handle found in NOT_ACCESSIBLE state, creating new session");
             sessionHandle = new DualSessionWrapper(this, transacted, acknowledgeMode);
             sessionHandle.addStateChangeEventListener(new JmsConnectionHandleStateChangeListener());
-            sessions.add(sessionHandle);
+            synchronized (sessions) {
+                sessions.add(sessionHandle);
+            }
         }
         else {
             if (log.isDebugEnabled()) log.debug("found session handle in NOT_ACCESSIBLE state, recycling it: " + sessionHandle);
@@ -214,11 +187,7 @@
 
      private DualSessionWrapper getNotAccessibleSession() {
         synchronized (sessions) {
-<<<<<<< HEAD
-            if (log.isDebugEnabled()) { log.debug(sessions.size() + " session(s) open from " + this); }
-=======
             if (log.isDebugEnabled()) log.debug(sessions.size() + " session(s) open from " + this);
->>>>>>> 30412dc2
             for (DualSessionWrapper sessionHandle : sessions) {
                 if (sessionHandle.getState() == XAResourceHolder.STATE_NOT_ACCESSIBLE)
                     return sessionHandle;
@@ -232,8 +201,10 @@
     }
 
     public String toString() {
-        return "a JmsPooledConnection of pool " + poolingConnectionFactory.getUniqueName() + " in state " +
-                Decoder.decodeXAStatefulHolderState(getState()) + " with underlying connection " + xaConnection;
+        synchronized (sessions) {
+            return "a JmsPooledConnection of pool " + poolingConnectionFactory.getUniqueName() + " in state " +
+                    Decoder.decodeXAStatefulHolderState(getState()) + " with underlying connection " + xaConnection;
+        }
     }
 
     /* management */
@@ -261,7 +232,7 @@
      * When state changes to STATE_CLOSED, the conenction is unregistered from
      * {@link bitronix.tm.utils.ManagementRegistrar}.
      */
-    private class JmsPooledConnectionStateChangeListener implements StateChangeListener {
+    private final class JmsPooledConnectionStateChangeListener implements StateChangeListener {
         public void stateChanged(XAStatefulHolder source, int oldState, int newState) {
             if (newState == STATE_IN_POOL) {
                 if (log.isDebugEnabled()) log.debug("requeued JMS connection of " + poolingConnectionFactory);
@@ -283,7 +254,7 @@
      * {@link JmsConnectionHandle} {@link bitronix.tm.resource.common.StateChangeListener}.
      * When state changes to STATE_CLOSED, the session is removed from the list of opened sessions.
      */
-    private class JmsConnectionHandleStateChangeListener implements StateChangeListener {
+    private final class JmsConnectionHandleStateChangeListener implements StateChangeListener {
         public void stateChanged(XAStatefulHolder source, int oldState, int newState) {
             if (newState == XAResourceHolder.STATE_CLOSED) {
                 synchronized (sessions) {
