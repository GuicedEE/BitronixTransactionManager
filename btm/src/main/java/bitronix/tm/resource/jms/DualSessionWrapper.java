--- conflicted
+++ resolved
@@ -76,36 +76,25 @@
     private final static Logger log = LoggerFactory.getLogger(DualSessionWrapper.class);
 
     private final JmsPooledConnection pooledConnection;
-<<<<<<< HEAD
-    private volatile boolean transacted;
-    private volatile int acknowledgeMode;
-=======
     private final boolean transacted;
     private final int acknowledgeMode;
->>>>>>> 411ef721
-
-    private volatile XASession xaSession;
-    private volatile Session session;
-    private volatile XAResource xaResource;
-    private volatile MessageListener listener;
+
+    private XASession xaSession;
+    private Session session;
+    private XAResource xaResource;
+    private MessageListener listener;
 
     //TODO: shouldn't producers/consumers/subscribers be separated between XA and non-XA session ?
-<<<<<<< HEAD
-    private final Map messageProducers = new HashMap();
-    private final Map messageConsumers = new HashMap();
-    private final Map topicSubscribers = new HashMap();
-=======
     private final Map<MessageProducerConsumerKey, MessageProducer> messageProducers = new HashMap<MessageProducerConsumerKey, MessageProducer>();
     private final Map<MessageProducerConsumerKey, MessageConsumer> messageConsumers = new HashMap<MessageProducerConsumerKey, MessageConsumer>();
     private final Map<MessageProducerConsumerKey, TopicSubscriberWrapper> topicSubscribers = new HashMap<MessageProducerConsumerKey, TopicSubscriberWrapper>();
->>>>>>> 411ef721
 
     public DualSessionWrapper(JmsPooledConnection pooledConnection, boolean transacted, int acknowledgeMode) {
         this.pooledConnection = pooledConnection;
         this.transacted = transacted;
         this.acknowledgeMode = acknowledgeMode;
 
-        if (log.isDebugEnabled()) { log.debug("getting session handle from " + pooledConnection); }
+        if (log.isDebugEnabled()) log.debug("getting session handle from " + pooledConnection);
         setState(STATE_ACCESSIBLE);
         addStateChangeEventListener(this);
     }
@@ -123,16 +112,16 @@
             throw new IllegalStateException("session handle is closed");
 
         if (forceXa) {
-            if (log.isDebugEnabled()) { log.debug("choosing XA session (forced)"); }
+            if (log.isDebugEnabled()) log.debug("choosing XA session (forced)");
             return createXASession();
         }
         else {
             BitronixTransaction currentTransaction = TransactionContextHelper.currentTransaction();
             if (currentTransaction != null) {
-                if (log.isDebugEnabled()) { log.debug("choosing XA session"); }
+                if (log.isDebugEnabled()) log.debug("choosing XA session");
                 return createXASession();
             }
-            if (log.isDebugEnabled()) { log.debug("choosing non-XA session"); }
+            if (log.isDebugEnabled()) log.debug("choosing non-XA session");
             return createNonXASession();
         }
     }
@@ -143,7 +132,7 @@
             session = pooledConnection.getXAConnection().createSession(transacted, acknowledgeMode);
             if (listener != null) {
                 session.setMessageListener(listener);
-                if (log.isDebugEnabled()) { log.debug("get non-XA session registered message listener: " + listener); }
+                if (log.isDebugEnabled()) log.debug("get non-XA session registered message listener: " + listener);
             }
         }
         return session;
@@ -155,7 +144,7 @@
             xaSession = pooledConnection.getXAConnection().createXASession();
             if (listener != null) {
                 xaSession.setMessageListener(listener);
-                if (log.isDebugEnabled()) { log.debug("get XA session registered message listener: " + listener); }
+                if (log.isDebugEnabled()) log.debug("get XA session registered message listener: " + listener);
             }
             xaResource = xaSession.getXAResource();
         }
@@ -171,11 +160,11 @@
 
     public void close() throws JMSException {
         if (getState() != STATE_ACCESSIBLE) {
-            if (log.isDebugEnabled()) { log.debug("not closing already closed " + this); }
+            if (log.isDebugEnabled()) log.debug("not closing already closed " + this);
             return;
         }
 
-        if (log.isDebugEnabled()) { log.debug("closing " + this); }
+        if (log.isDebugEnabled()) log.debug("closing " + this);
 
         // delisting
         try {
@@ -216,7 +205,7 @@
             setState(STATE_CLOSED);
         }
         else if (newState == STATE_CLOSED) {
-            if (log.isDebugEnabled()) { log.debug("session state changing to CLOSED, cleaning it up: " + this); }
+            if (log.isDebugEnabled()) log.debug("session state changing to CLOSED, cleaning it up: " + this);
 
             if (xaSession != null) {
                 try {
@@ -269,113 +258,103 @@
 
     public MessageProducer createProducer(Destination destination) throws JMSException {
         MessageProducerConsumerKey key = new MessageProducerConsumerKey(destination);
-        if (log.isDebugEnabled()) { log.debug("looking for producer based on " + key); }
+        if (log.isDebugEnabled()) log.debug("looking for producer based on " + key);
         MessageProducerWrapper messageProducer = (MessageProducerWrapper) messageProducers.get(key);
         if (messageProducer == null) {
-            if (log.isDebugEnabled()) { log.debug("found no producer based on " + key + ", creating it"); }
+            if (log.isDebugEnabled()) log.debug("found no producer based on " + key + ", creating it");
             messageProducer = new MessageProducerWrapper(getSession().createProducer(destination), this, pooledConnection.getPoolingConnectionFactory());
 
             if (pooledConnection.getPoolingConnectionFactory().getCacheProducersConsumers()) {
-                if (log.isDebugEnabled()) { log.debug("caching producer via key " + key); }
+                if (log.isDebugEnabled()) log.debug("caching producer via key " + key);
                 messageProducers.put(key, messageProducer);
             }
         }
-        else if (log.isDebugEnabled()) { log.debug("found producer based on " + key + ", recycling it: " + messageProducer); }
+        else if (log.isDebugEnabled()) log.debug("found producer based on " + key + ", recycling it: " + messageProducer);
         return messageProducer;
     }
 
     public MessageConsumer createConsumer(Destination destination) throws JMSException {
         MessageProducerConsumerKey key = new MessageProducerConsumerKey(destination);
-        if (log.isDebugEnabled()) { log.debug("looking for consumer based on " + key); }
+        if (log.isDebugEnabled()) log.debug("looking for consumer based on " + key);
         MessageConsumerWrapper messageConsumer = (MessageConsumerWrapper) messageConsumers.get(key);
         if (messageConsumer == null) {
-            if (log.isDebugEnabled()) { log.debug("found no consumer based on " + key + ", creating it"); }
+            if (log.isDebugEnabled()) log.debug("found no consumer based on " + key + ", creating it");
             messageConsumer = new MessageConsumerWrapper(getSession().createConsumer(destination), this, pooledConnection.getPoolingConnectionFactory());
 
             if (pooledConnection.getPoolingConnectionFactory().getCacheProducersConsumers()) {
-                if (log.isDebugEnabled()) { log.debug("caching consumer via key " + key); }
+                if (log.isDebugEnabled()) log.debug("caching consumer via key " + key);
                 messageConsumers.put(key, messageConsumer);
             }
         }
-        else if (log.isDebugEnabled()) { log.debug("found consumer based on " + key + ", recycling it: " + messageConsumer); }
+        else if (log.isDebugEnabled()) log.debug("found consumer based on " + key + ", recycling it: " + messageConsumer);
         return messageConsumer;
     }
 
     public MessageConsumer createConsumer(Destination destination, String messageSelector) throws JMSException {
         MessageProducerConsumerKey key = new MessageProducerConsumerKey(destination, messageSelector);
-        if (log.isDebugEnabled()) { log.debug("looking for consumer based on " + key); }
+        if (log.isDebugEnabled()) log.debug("looking for consumer based on " + key);
         MessageConsumerWrapper messageConsumer = (MessageConsumerWrapper) messageConsumers.get(key);
         if (messageConsumer == null) {
-            if (log.isDebugEnabled()) { log.debug("found no consumer based on " + key + ", creating it"); }
+            if (log.isDebugEnabled()) log.debug("found no consumer based on " + key + ", creating it");
             messageConsumer = new MessageConsumerWrapper(getSession().createConsumer(destination, messageSelector), this, pooledConnection.getPoolingConnectionFactory());
 
             if (pooledConnection.getPoolingConnectionFactory().getCacheProducersConsumers()) {
-                if (log.isDebugEnabled()) { log.debug("caching consumer via key " + key); }
+                if (log.isDebugEnabled()) log.debug("caching consumer via key " + key);
                 messageConsumers.put(key, messageConsumer);
             }
         }
-        else if (log.isDebugEnabled()) { log.debug("found consumer based on " + key + ", recycling it: " + messageConsumer); }
+        else if (log.isDebugEnabled()) log.debug("found consumer based on " + key + ", recycling it: " + messageConsumer);
         return messageConsumer;
     }
 
     public MessageConsumer createConsumer(Destination destination, String messageSelector, boolean noLocal) throws JMSException {
         MessageProducerConsumerKey key = new MessageProducerConsumerKey(destination, messageSelector, noLocal);
-        if (log.isDebugEnabled()) { log.debug("looking for consumer based on " + key); }
+        if (log.isDebugEnabled()) log.debug("looking for consumer based on " + key);
         MessageConsumerWrapper messageConsumer = (MessageConsumerWrapper) messageConsumers.get(key);
         if (messageConsumer == null) {
-            if (log.isDebugEnabled()) { log.debug("found no consumer based on " + key + ", creating it"); }
+            if (log.isDebugEnabled()) log.debug("found no consumer based on " + key + ", creating it");
             messageConsumer = new MessageConsumerWrapper(getSession().createConsumer(destination, messageSelector, noLocal), this, pooledConnection.getPoolingConnectionFactory());
 
             if (pooledConnection.getPoolingConnectionFactory().getCacheProducersConsumers()) {
-                if (log.isDebugEnabled()) { log.debug("caching consumer via key " + key); }
+                if (log.isDebugEnabled()) log.debug("caching consumer via key " + key);
                 messageConsumers.put(key, messageConsumer);
             }
         }
-        else if (log.isDebugEnabled()) { log.debug("found consumer based on " + key + ", recycling it: " + messageConsumer); }
+        else if (log.isDebugEnabled()) log.debug("found consumer based on " + key + ", recycling it: " + messageConsumer);
         return messageConsumer;
     }
 
     public TopicSubscriber createDurableSubscriber(Topic topic, String name) throws JMSException {
         MessageProducerConsumerKey key = new MessageProducerConsumerKey(topic);
-<<<<<<< HEAD
-        if (log.isDebugEnabled()) { log.debug("looking for durable subscriber based on " + key); }
-        TopicSubscriberWrapper topicSubscriber = (TopicSubscriberWrapper) topicSubscribers.get(key);
-=======
         if (log.isDebugEnabled()) log.debug("looking for durable subscriber based on " + key);
         TopicSubscriberWrapper topicSubscriber = topicSubscribers.get(key);
->>>>>>> 411ef721
         if (topicSubscriber == null) {
-            if (log.isDebugEnabled()) { log.debug("found no durable subscriber based on " + key + ", creating it"); }
+            if (log.isDebugEnabled()) log.debug("found no durable subscriber based on " + key + ", creating it");
             topicSubscriber = new TopicSubscriberWrapper(getSession().createDurableSubscriber(topic, name), this, pooledConnection.getPoolingConnectionFactory());
 
             if (pooledConnection.getPoolingConnectionFactory().getCacheProducersConsumers()) {
-                if (log.isDebugEnabled()) { log.debug("caching durable subscriber via key " + key); }
+                if (log.isDebugEnabled()) log.debug("caching durable subscriber via key " + key);
                 topicSubscribers.put(key, topicSubscriber);
             }
         }
-        else if (log.isDebugEnabled()) { log.debug("found durable subscriber based on " + key + ", recycling it: " + topicSubscriber); }
+        else if (log.isDebugEnabled()) log.debug("found durable subscriber based on " + key + ", recycling it: " + topicSubscriber);
         return topicSubscriber;
     }
 
     public TopicSubscriber createDurableSubscriber(Topic topic, String name, String messageSelector, boolean noLocal) throws JMSException {
         MessageProducerConsumerKey key = new MessageProducerConsumerKey(topic, messageSelector, noLocal);
-<<<<<<< HEAD
-        if (log.isDebugEnabled()) { log.debug("looking for durable subscriber based on " + key); }
-        TopicSubscriberWrapper topicSubscriber = (TopicSubscriberWrapper) topicSubscribers.get(key);
-=======
         if (log.isDebugEnabled()) log.debug("looking for durable subscriber based on " + key);
         TopicSubscriberWrapper topicSubscriber = topicSubscribers.get(key);
->>>>>>> 411ef721
         if (topicSubscriber == null) {
-            if (log.isDebugEnabled()) { log.debug("found no durable subscriber based on " + key + ", creating it"); }
+            if (log.isDebugEnabled()) log.debug("found no durable subscriber based on " + key + ", creating it");
             topicSubscriber = new TopicSubscriberWrapper(getSession().createDurableSubscriber(topic, name, messageSelector, noLocal), this, pooledConnection.getPoolingConnectionFactory());
 
             if (pooledConnection.getPoolingConnectionFactory().getCacheProducersConsumers()) {
-                if (log.isDebugEnabled()) { log.debug("caching durable subscriber via key " + key); }
+                if (log.isDebugEnabled()) log.debug("caching durable subscriber via key " + key);
                 topicSubscribers.put(key, topicSubscriber);
             }
         }
-        else if (log.isDebugEnabled()) { log.debug("found durable subscriber based on " + key + ", recycling it: " + topicSubscriber); }
+        else if (log.isDebugEnabled()) log.debug("found durable subscriber based on " + key + ", recycling it: " + topicSubscriber);
         return topicSubscriber;
     }
 
@@ -398,7 +377,7 @@
     public void run() {
         try {
             Session session = getSession(true);
-            if (log.isDebugEnabled()) { log.debug("running XA session " + session); }
+            if (log.isDebugEnabled()) log.debug("running XA session " + session);
             session.run();
         } catch (JMSException ex) {
             log.error("error getting session", ex);
