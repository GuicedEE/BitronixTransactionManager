/*
 * Bitronix Transaction Manager
 *
 * Copyright (c) 2010, Bitronix Software.
 *
 * This copyrighted material is made available to anyone wishing to use, modify,
 * copy, or redistribute it subject to the terms and conditions of the GNU
 * Lesser General Public License, as published by the Free Software Foundation.
 *
 * This program is distributed in the hope that it will be useful,
 * but WITHOUT ANY WARRANTY; without even the implied warranty of MERCHANTABILITY
 * or FITNESS FOR A PARTICULAR PURPOSE. See the GNU Lesser General Public License
 * for more details.
 *
 * You should have received a copy of the GNU Lesser General Public License
 * along with this distribution; if not, write to:
 * Free Software Foundation, Inc.
 * 51 Franklin Street, Fifth Floor
 * Boston, MA 02110-1301 USA
 */
package bitronix.tm.journal;

import bitronix.tm.TransactionManagerServices;
import org.slf4j.Logger;
import org.slf4j.LoggerFactory;

import java.io.File;
import java.io.IOException;
import java.io.RandomAccessFile;
import java.nio.ByteBuffer;
import java.nio.charset.Charset;
import java.util.Iterator;
import java.nio.channels.FileLock;

/**
 * Used to write {@link TransactionLogRecord} objects to a log file.
 *
 * @author lorban
 */
public class TransactionLogAppender {

    private final static Logger log = LoggerFactory.getLogger(TransactionLogAppender.class);

    /**
     * int-encoded "xntB" ASCII string.
     * This will be useful after swapping log files since we will potentially overwrite old logs not necessarily of the
     * same size. Very useful when debugging and eventually restoring broken log files.
     */
    public static final int END_RECORD = 0x786e7442;

    private static final Charset NAME_CHARSET = Charset.forName("US-ASCII");

    private final File file;
    private final RandomAccessFile randomAccessFile;
    private final FileLock lock;
    private final TransactionLogHeader header;
    
    private long maxFileLength;
    private ByteBuffer appendBuffer;

    private static DiskForceBatcherThread diskForceBatcherThread;

    /**
     * Create an appender that will write to specified file up to the specified maximum length.
     * All disk access are synchronized arround the RandomAccessFile object, including header calls.
     * @param file the underlying File used to write to disk.
     * @param maxFileLength size of the file on disk that can never be bypassed.
     * @throws IOException if an I/O error occurs.
     */
    public TransactionLogAppender(File file, long maxFileLength) throws IOException {
        this.maxFileLength = maxFileLength;
        this.file = file;
        this.randomAccessFile = new RandomAccessFile(file, "rw");
        this.header = new TransactionLogHeader(randomAccessFile, maxFileLength);
        this.lock = randomAccessFile.getChannel().tryLock(0, TransactionLogHeader.TIMESTAMP_HEADER, false);
        if (this.lock == null)
            throw new IOException("transaction log file " + file.getName() + " is locked. Is another instance already running?");

        spawnBatcherThread();
    }

    /**
     * Return a {@link TransactionLogHeader} that allows reading and controlling the log file's header.
     * @return this log file's TransactionLogHeader
     */
    public TransactionLogHeader getHeader() {
        return header;
    }

    /**
     * Write a {@link TransactionLogRecord} to disk.
     * @param tlog the record to write to disk.
     * @return true if there was room in the log file and the log was written, false otherwise.
     * @throws IOException if an I/O error occurs.
     */
    public boolean writeLog(TransactionLogRecord tlog) throws IOException {
        synchronized (randomAccessFile) {
            int totalRecordSize = tlog.calculateTotalRecordSize();
            long futureFilePosition = getHeader().getPosition() + totalRecordSize;
            if (futureFilePosition >= maxFileLength) { // see TransactionLogHeader.setPosition() as it double-checks this
                if (log.isDebugEnabled())
                    { log.debug("log file is full (size would be: " + futureFilePosition + ", max allowed: " + maxFileLength + ")"); }
                return false;
            }
            if (log.isDebugEnabled()) { log.debug("between " + getHeader().getPosition() + " and " + futureFilePosition + ", writing " + tlog); }

            ByteBuffer buffer = prepareAppendBuffer(totalRecordSize);
            buffer.putInt(tlog.getStatus());
            buffer.putInt(tlog.getRecordLength());
            buffer.putInt(tlog.getHeaderLength());
            buffer.putLong(tlog.getTime());
            buffer.putInt((int) tlog.getSequenceNumber());
            buffer.putInt(tlog.getCrc32());
            buffer.put((byte) tlog.getGtrid().getArray().length);
            buffer.put(tlog.getGtrid().getArray());
            buffer.putInt(tlog.getUniqueNames().size());
            Iterator it = tlog.getUniqueNames().iterator();
            while (it.hasNext()) {
                String uniqueName = (String) it.next();
                buffer.putShort((short) uniqueName.length());
                buffer.put(NAME_CHARSET.encode(uniqueName)); // this writes each character discarding the 8th bit. Isn't that US-ASCII ?
            }
<<<<<<< HEAD
            buffer.putInt(tlog.getEndRecord());
            randomAccessFile.getChannel().write((ByteBuffer) buffer.flip());
            getHeader().goAhead(totalRecordSize);
            if (log.isDebugEnabled()) log.debug("disk journal appender now at position " + getHeader().getPosition());
=======
            randomAccessFile.writeInt(tlog.getEndRecord());
            getHeader().goAhead(tlog.calculateTotalRecordSize());
            if (log.isDebugEnabled()) { log.debug("disk journal appender now at position " + getHeader().getPosition()); }
>>>>>>> 66f92ebb

            return true;
        }
    }

    private ByteBuffer prepareAppendBuffer(int requiredBytes) {
        if (appendBuffer == null || appendBuffer.capacity() < requiredBytes)
            appendBuffer = ByteBuffer.allocateDirect(requiredBytes);
        else
            appendBuffer.clear();
        return appendBuffer;
    }

    /**
     * Close the appender and the underlying file.
     * @throws IOException if an I/O error occurs.
     */
    public void close() throws IOException {
        synchronized (randomAccessFile) {
            shutdownBatcherThread();

            getHeader().setState(TransactionLogHeader.CLEAN_LOG_STATE);
            randomAccessFile.getFD().sync();
            lock.release();
            randomAccessFile.close();
        }
    }

    /**
     * Creates a cursor on this journal file allowing iteration of its records.
     * This opens a new read-only file descriptor independent of the write-only one
     * still used for writing transaction logs.
     * @return a TransactionLogCursor.
     * @throws IOException if an I/O error occurs.
     */
    public TransactionLogCursor getCursor() throws IOException {
        return new TransactionLogCursor(file);
    }

    /**
     * Force flushing the logs to disk
     * @throws IOException if an I/O error occurs.
     */
    public void force() throws IOException {
        if (!TransactionManagerServices.getConfiguration().isForcedWriteEnabled()) {
            if (log.isDebugEnabled()) { log.debug("disk forces have been disabled"); }
            return;
        }

        if (!TransactionManagerServices.getConfiguration().isForceBatchingEnabled()) {
            if (log.isDebugEnabled()) { log.debug("not batching disk force"); }
            doForce();
        }
        else {
            diskForceBatcherThread.enqueue(this);
        }
    }

    public String toString() {
        return "a TransactionLogAppender on " + file.getName();
    }


    protected void doForce() throws IOException {
        synchronized (randomAccessFile) {
            if (log.isDebugEnabled()) { log.debug("forcing log writing"); }
            randomAccessFile.getFD().sync();
            if (log.isDebugEnabled()) { log.debug("done forcing log"); }
        }
    }

    private void spawnBatcherThread() {
        synchronized (getClass()) {
            if (diskForceBatcherThread != null)
                return;

            if (log.isDebugEnabled()) { log.debug("spawning disk force batcher thread"); }
            diskForceBatcherThread = DiskForceBatcherThread.getInstance();

            if (!TransactionManagerServices.getConfiguration().isForcedWriteEnabled()) {
                log.warn("transaction journal disk syncs have been disabled, transaction logs integrity is not guaranteed !");
                return;
            }
            if (!TransactionManagerServices.getConfiguration().isForceBatchingEnabled()) {
                log.warn("transaction journal disk syncs batching has been disabled, this will seriously impact performance !");
                return;
            }
        }
    }

    private void shutdownBatcherThread() {
        synchronized (getClass()) {
            if (diskForceBatcherThread == null)
                return;

            if (log.isDebugEnabled()) { log.debug("requesting disk force batcher thread to shutdown"); }
            diskForceBatcherThread.setAlive(false);
            diskForceBatcherThread.interrupt();
            do {
                try {
                    if (log.isDebugEnabled()) { log.debug("waiting for disk force batcher thread to die"); }
                    diskForceBatcherThread.join();
                } catch (InterruptedException ex) {
                    //ignore
                }
            }
            while (diskForceBatcherThread.isInterrupted());
            if (log.isDebugEnabled()) { log.debug("disk force batcher thread has shutdown"); }

            diskForceBatcherThread = null;
        } // synchronized
    }

}<|MERGE_RESOLUTION|>--- conflicted
+++ resolved
@@ -28,9 +28,8 @@
 import java.io.IOException;
 import java.io.RandomAccessFile;
 import java.nio.ByteBuffer;
+import java.nio.channels.FileLock;
 import java.nio.charset.Charset;
-import java.util.Iterator;
-import java.nio.channels.FileLock;
 
 /**
  * Used to write {@link TransactionLogRecord} objects to a log file.
@@ -54,7 +53,7 @@
     private final RandomAccessFile randomAccessFile;
     private final FileLock lock;
     private final TransactionLogHeader header;
-    
+
     private long maxFileLength;
     private ByteBuffer appendBuffer;
 
@@ -63,7 +62,8 @@
     /**
      * Create an appender that will write to specified file up to the specified maximum length.
      * All disk access are synchronized arround the RandomAccessFile object, including header calls.
-     * @param file the underlying File used to write to disk.
+     *
+     * @param file          the underlying File used to write to disk.
      * @param maxFileLength size of the file on disk that can never be bypassed.
      * @throws IOException if an I/O error occurs.
      */
@@ -81,6 +81,7 @@
 
     /**
      * Return a {@link TransactionLogHeader} that allows reading and controlling the log file's header.
+     *
      * @return this log file's TransactionLogHeader
      */
     public TransactionLogHeader getHeader() {
@@ -89,6 +90,7 @@
 
     /**
      * Write a {@link TransactionLogRecord} to disk.
+     *
      * @param tlog the record to write to disk.
      * @return true if there was room in the log file and the log was written, false otherwise.
      * @throws IOException if an I/O error occurs.
@@ -98,11 +100,14 @@
             int totalRecordSize = tlog.calculateTotalRecordSize();
             long futureFilePosition = getHeader().getPosition() + totalRecordSize;
             if (futureFilePosition >= maxFileLength) { // see TransactionLogHeader.setPosition() as it double-checks this
-                if (log.isDebugEnabled())
-                    { log.debug("log file is full (size would be: " + futureFilePosition + ", max allowed: " + maxFileLength + ")"); }
+                if (log.isDebugEnabled()) {
+                    log.debug("log file is full (size would be: " + futureFilePosition + ", max allowed: " + maxFileLength + ")");
+                }
                 return false;
             }
-            if (log.isDebugEnabled()) { log.debug("between " + getHeader().getPosition() + " and " + futureFilePosition + ", writing " + tlog); }
+            if (log.isDebugEnabled()) {
+                log.debug("between " + getHeader().getPosition() + " and " + futureFilePosition + ", writing " + tlog);
+            }
 
             ByteBuffer buffer = prepareAppendBuffer(totalRecordSize);
             buffer.putInt(tlog.getStatus());
@@ -114,22 +119,19 @@
             buffer.put((byte) tlog.getGtrid().getArray().length);
             buffer.put(tlog.getGtrid().getArray());
             buffer.putInt(tlog.getUniqueNames().size());
-            Iterator it = tlog.getUniqueNames().iterator();
-            while (it.hasNext()) {
-                String uniqueName = (String) it.next();
+            for (Object o : tlog.getUniqueNames()) {
+                String uniqueName = (String) o;
                 buffer.putShort((short) uniqueName.length());
                 buffer.put(NAME_CHARSET.encode(uniqueName)); // this writes each character discarding the 8th bit. Isn't that US-ASCII ?
             }
-<<<<<<< HEAD
+
             buffer.putInt(tlog.getEndRecord());
             randomAccessFile.getChannel().write((ByteBuffer) buffer.flip());
             getHeader().goAhead(totalRecordSize);
-            if (log.isDebugEnabled()) log.debug("disk journal appender now at position " + getHeader().getPosition());
-=======
-            randomAccessFile.writeInt(tlog.getEndRecord());
-            getHeader().goAhead(tlog.calculateTotalRecordSize());
-            if (log.isDebugEnabled()) { log.debug("disk journal appender now at position " + getHeader().getPosition()); }
->>>>>>> 66f92ebb
+
+            if (log.isDebugEnabled()) {
+                log.debug("disk journal appender now at position " + getHeader().getPosition());
+            }
 
             return true;
         }
@@ -145,6 +147,7 @@
 
     /**
      * Close the appender and the underlying file.
+     *
      * @throws IOException if an I/O error occurs.
      */
     public void close() throws IOException {
@@ -162,6 +165,7 @@
      * Creates a cursor on this journal file allowing iteration of its records.
      * This opens a new read-only file descriptor independent of the write-only one
      * still used for writing transaction logs.
+     *
      * @return a TransactionLogCursor.
      * @throws IOException if an I/O error occurs.
      */
@@ -171,6 +175,7 @@
 
     /**
      * Force flushing the logs to disk
+     *
      * @throws IOException if an I/O error occurs.
      */
     public void force() throws IOException {
@@ -182,8 +187,7 @@
         if (!TransactionManagerServices.getConfiguration().isForceBatchingEnabled()) {
             if (log.isDebugEnabled()) { log.debug("not batching disk force"); }
             doForce();
-        }
-        else {
+        } else {
             diskForceBatcherThread.enqueue(this);
         }
     }
