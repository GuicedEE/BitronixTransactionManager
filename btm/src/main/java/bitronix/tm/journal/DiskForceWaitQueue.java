--- conflicted
+++ resolved
@@ -52,23 +52,18 @@
             return false;
         }
         objects.add(tla);
-        if (log.isDebugEnabled()) { log.debug("enqueued " + tla + ", " + objects.size() + " TransactionLogAppender waiting for a disk force in " + this); }
+        if (log.isDebugEnabled()) log.debug("enqueued " + tla + ", " + objects.size() + " TransactionLogAppender waiting for a disk force in " + this);
         notifyAll();
         return true;
     }
 
     public synchronized TransactionLogAppender head() {
-<<<<<<< HEAD
-        if (log.isDebugEnabled()) { log.debug("returning head TransactionLogAppender"); }
-        return (TransactionLogAppender) objects.get(0);
-=======
         if (log.isDebugEnabled()) log.debug("returning head TransactionLogAppender");
         return objects.get(0);
->>>>>>> 411ef721
     }
 
     public synchronized void clear() {
-        if (log.isDebugEnabled()) { log.debug("clearing list of " + objects.size() +  " waiting TransactionLogAppender(s) in " + this); }
+        if (log.isDebugEnabled()) log.debug("clearing list of " + objects.size() +  " waiting TransactionLogAppender(s) in " + this);
         objects.clear();
         isCleared = true;
         notifyAll();
@@ -80,7 +75,7 @@
 
     public synchronized void waitUntilNotEmpty() throws InterruptedException {
         while (objects.isEmpty()) {
-            if (log.isDebugEnabled()) { log.debug("waiting for some TransactionLogAppender to get enqueued"); }
+            if (log.isDebugEnabled()) log.debug("waiting for some TransactionLogAppender to get enqueued");
             wait();
         }
     }
@@ -91,7 +86,7 @@
 
     public synchronized void waitUntilNotContains(TransactionLogAppender tla) throws InterruptedException {
         while (CollectionUtils.containsByIdentity(objects, tla)) {
-            if (log.isDebugEnabled()) { log.debug("waiting for " + tla + " to get dequeued"); }
+            if (log.isDebugEnabled()) log.debug("waiting for " + tla + " to get dequeued");
             wait();
         }
     }
