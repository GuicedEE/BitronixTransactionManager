<<<<<<< HEAD
/*
 * Bitronix Transaction Manager
 *
 * Copyright (c) 2010, Bitronix Software.
 *
 * This copyrighted material is made available to anyone wishing to use, modify,
 * copy, or redistribute it subject to the terms and conditions of the GNU
 * Lesser General Public License, as published by the Free Software Foundation.
 *
 * This program is distributed in the hope that it will be useful,
 * but WITHOUT ANY WARRANTY; without even the implied warranty of MERCHANTABILITY
 * or FITNESS FOR A PARTICULAR PURPOSE. See the GNU Lesser General Public License
 * for more details.
 *
 * You should have received a copy of the GNU Lesser General Public License
 * along with this distribution; if not, write to:
 * Free Software Foundation, Inc.
 * 51 Franklin Street, Fifth Floor
 * Boston, MA 02110-1301 USA
 */
package bitronix.tm.journal;

import bitronix.tm.BitronixXid;
import bitronix.tm.TransactionManagerServices;
import bitronix.tm.utils.Decoder;
import bitronix.tm.utils.Uid;
import org.slf4j.Logger;
import org.slf4j.LoggerFactory;

import javax.transaction.Status;
import java.io.File;
import java.io.IOException;
import java.io.RandomAccessFile;
import java.util.*;

/**
 * Simple implementation of a journal that writes on a two-files disk log.
 * <p>Files are pre-allocated in size, never grow and when the first one is full, dangling records are copied to the
 * second file and logging starts again on the latter.</p>
 * <p>This implementation is not highly efficient but quite robust and simple. It is based on one of the implementations
 * proposed by Mike Spille.</p>
 * <p>Configurable properties are all starting with <code>bitronix.tm.journal.disk</code>.</p>
 *
 * @author lorban
 * @see bitronix.tm.Configuration
 * @see <a href="http://jroller.com/page/pyrasun?entry=xa_exposed_part_iii_the">XA Exposed, Part III: The Implementor's Notebook</a>
 */
public class DiskJournal implements Journal {

    private final static Logger log = LoggerFactory.getLogger(DiskJournal.class);

    /**
     * The active log appender. This is exactly the same reference as tla1 or tla2 depending on which one is
     * currently active
     */
    private TransactionLogAppender activeTla;

    /**
     * The transaction log appender writing on the 1st file
     */
    private TransactionLogAppender tla1;

    /**
     * The transaction log appender writing on the 2nd file
     */
    private TransactionLogAppender tla2;


    /**
     * Create an uninitialized disk journal. You must call open() prior you can use it.
     */
    public DiskJournal() {
    }

    /**
     * Log a new transaction status to journal. Note that the DiskJournal will not check the flow of the transaction.
     * If you call this method with erroneous data, it will be added to the journal anyway.
     *
     * @param status      transaction status to log. See {@link javax.transaction.Status} constants.
     * @param gtrid       raw GTRID of the transaction.
     * @param uniqueNames unique names of the {@link bitronix.tm.resource.common.ResourceBean}s participating in
     *                    this transaction.
     * @throws java.io.IOException in case of disk IO failure or if the disk journal is not open.
     */
    public void log(int status, Uid gtrid, Set uniqueNames) throws IOException {
        if (activeTla == null)
            throw new IOException("cannot write log, disk logger is not open");

        if (TransactionManagerServices.getConfiguration().isFilterLogStatus()) {
            if (status != Status.STATUS_COMMITTING && status != Status.STATUS_COMMITTED && status != Status.STATUS_UNKNOWN) {
                if (log.isDebugEnabled()) log.debug("filtered out write to log for status " + Decoder.decodeStatus(status));
                return;
            }
        }

        synchronized (this) {
            TransactionLogRecord tlog = new TransactionLogRecord(status, gtrid, uniqueNames);
            boolean written = activeTla.writeLog(tlog);
            if (!written) {
                // time to swap log files
                swapJournalFiles();

                written = activeTla.writeLog(tlog);
                if (!written)
                    throw new IOException("no room to write log to journal even after swap, circular collision avoided");
            }
        } //synchronized
    }

    /**
     * Force active log file to synchronize with the underlying disk device.
     *
     * @throws java.io.IOException in case of disk IO failure or if the disk journal is not open.
     */
    public void force() throws IOException {
        if (activeTla == null)
            throw new IOException("cannot force log writing, disk logger is not open");

        activeTla.force();
    }

    /**
     * Open the disk journal. Files are checked for integrity and DiskJournal will refuse to open corrupted log files.
     * If files are not present on disk, this method will create and pre-allocate them.
     *
     * @throws java.io.IOException in case of disk IO failure.
     */
    public synchronized void open() throws IOException {
        if (activeTla != null) {
            log.warn("disk journal already open");
            return;
        }

        File file1 = new File(TransactionManagerServices.getConfiguration().getLogPart1Filename());
        File file2 = new File(TransactionManagerServices.getConfiguration().getLogPart2Filename());

        if (!file1.exists() && !file2.exists()) {
            log.debug("creation of log files");
            createLogfile(file2, TransactionManagerServices.getConfiguration().getMaxLogSizeInMb());
            // let the clock run a little before creating the 2nd log file to make the timestamp headers not the same
            try { Thread.sleep(10); } catch (InterruptedException ex) { /* ignore */ }
            createLogfile(file1, TransactionManagerServices.getConfiguration().getMaxLogSizeInMb());
        }

        if (file1.length() != file2.length()) {
            if (!TransactionManagerServices.getConfiguration().isSkipCorruptedLogs())
                throw new IOException("transaction log files are not of the same length, assuming they're corrupt");
            log.error("transaction log files are not of the same length: corrupted files?");
        }

        long maxFileLength = Math.max(file1.length(), file2.length());
        if (log.isDebugEnabled()) log.debug("disk journal files max length: " + maxFileLength);

        tla1 = new TransactionLogAppender(file1, maxFileLength);
        tla2 = new TransactionLogAppender(file2, maxFileLength);

        byte cleanStatus = pickActiveJournalFile(tla1, tla2);
        if (cleanStatus != TransactionLogHeader.CLEAN_LOG_STATE) {
            log.warn("active log file is unclean, did you call BitronixTransactionManager.shutdown() at the end of the last run?");
        }

        if (log.isDebugEnabled()) log.debug("disk journal opened");
    }

    /**
     * Close the disk journal and the underlying files.
     *
     * @throws java.io.IOException in case of disk IO failure.
     */
    public synchronized void close() throws IOException {
        if (activeTla == null) {
            return;
        }

        try {
            tla1.close();
        } catch (IOException ex) {
            log.error("cannot close " + tla1, ex);
        }
        tla1 = null;
        try {
            tla2.close();
        } catch (IOException ex) {
            log.error("cannot close " + tla2, ex);
        }
        tla2 = null;
        activeTla = null;

        log.debug("disk journal closed");
    }

    public void shutdown() {
        try {
            close();
        } catch (IOException ex) {
            log.error("error shutting down disk journal. Transaction log integrity could be compromised!", ex);
        }
    }

    /**
     * Collect all dangling records of the active log file.
     *
     * @return a Map using Uid objects GTRID as key and {@link TransactionLogRecord} as value
     * @throws java.io.IOException in case of disk IO failure or if the disk journal is not open.
     */
    public Map collectDanglingRecords() throws IOException {
        if (activeTla == null)
            throw new IOException("cannot collect dangling records, disk logger is not open");
        return collectDanglingRecords(activeTla);
    }

    /**
     * {@inheritDoc}
     */
    @Override
    public Iterator readRecords(boolean includeInvalid) throws IOException {
        if (activeTla == null)
            throw new IOException("cannot read records, disk logger is not open");
        return iterateRecords(activeTla, includeInvalid);
    }

    /*
    * Internal impl.
    */

    /**
     * Create a fresh log file on disk. If the specified file already exists it will be deleted then recreated.
     * @param logfile the file to create
     * @param maxLogSizeInMb the file size in megabytes to preallocate
     * @throws java.io.IOException in case of disk IO failure.
     */
    private static void createLogfile(File logfile, int maxLogSizeInMb) throws IOException {
        if (logfile.isDirectory())
            throw new IOException("log file is referring to a directory: " + logfile.getAbsolutePath());
        if (logfile.exists()) {
            boolean deleted = logfile.delete();
            if (!deleted)
                throw new IOException("log file exists but cannot be overwritten: " + logfile.getAbsolutePath());
        }
        if (logfile.getParentFile() != null) {
            logfile.getParentFile().mkdirs();
        }

        RandomAccessFile raf = null;
        try {
            raf = new RandomAccessFile(logfile, "rw");

            raf.seek(TransactionLogHeader.FORMAT_ID_HEADER);
            raf.writeInt(BitronixXid.FORMAT_ID);
            raf.writeLong(System.currentTimeMillis());
            raf.writeByte(TransactionLogHeader.CLEAN_LOG_STATE);
            raf.writeLong((long) TransactionLogHeader.HEADER_LENGTH);

            byte[] buffer = new byte[4096];
            int length = (maxLogSizeInMb *1024 *1024) /4096;
            for(int i=0; i<length ;i++) {
                raf.write(buffer);
            }
        } finally {
            if (raf != null) raf.close();
        }
    }

    /**
     * Initialize the activeTla member variable with the TransactionLogAppender object having the latest timestamp
     * header.
     *
     * @param tla1 the first of the two candidate active TransactionLogAppenders
     * @param tla2 the second of the two candidate active TransactionLogAppenders
     * @return the state of the designated active TransactionLogAppender as returned by TransactionLogHeader.getState()
     * @throws java.io.IOException in case of disk IO failure.
     * @see TransactionLogHeader
     */
    private byte pickActiveJournalFile(TransactionLogAppender tla1, TransactionLogAppender tla2) throws IOException {
        if (tla1.getHeader().getTimestamp() > tla2.getHeader().getTimestamp()) {
            activeTla = tla1;
            if (log.isDebugEnabled()) log.debug("logging to file 1: " + activeTla);
        }
        else {
            activeTla = tla2;
            if (log.isDebugEnabled()) log.debug("logging to file 2: " + activeTla);
        }

        byte cleanState = activeTla.getHeader().getState();
        activeTla.getHeader().setState(TransactionLogHeader.UNCLEAN_LOG_STATE);
        if (log.isDebugEnabled()) log.debug("log file activated, forcing file state to disk");
        activeTla.force();
        return cleanState;
    }


    /**
     * <p>Swap the active and the passive journal files so that the active one becomes passive and the passive one
     * becomes active.</p>
     * List of actions taken by this method:
     * <ul>
     *   <li>copy dangling COMMITTING records to the passive log file.</li>
     *   <li>update header timestamp of passive log file (makes it become active).</li>
     *   <li>do a force on passive log file. It is now the active file.</li>
     *   <li>switch references of active/passive files.</li>
     * </ul>
     *
     * @throws java.io.IOException in case of disk IO failure.
     */
    private void swapJournalFiles() throws IOException {
        if (log.isDebugEnabled()) log.debug("swapping journal log file to " + getPassiveTransactionLogAppender());

        //step 1
        TransactionLogAppender passiveTla = getPassiveTransactionLogAppender();
        passiveTla.getHeader().rewind();
        copyDanglingRecords(activeTla, passiveTla);

        //step 2
        passiveTla.getHeader().setTimestamp(System.currentTimeMillis());

        //step 3
        passiveTla.force();

        //step 4
        if (activeTla == tla1) {
            activeTla = tla2;
        }
        else {
            activeTla = tla1;
        }

        if (log.isDebugEnabled()) log.debug("journal log files swapped");
    }

    /**
     * @return the TransactionFileAppender of the passive journal file.
     */
    private TransactionLogAppender getPassiveTransactionLogAppender() {
        if (tla1 == activeTla)
            return tla2;
        return tla1;
    }

    /**
     * Copy all records that have status COMMITTING and no corresponding COMMITTED record from the fromTla to the toTla.
     *
     * @param fromTla the source where to search for COMMITTING records with no corresponding COMMITTED record
     * @param toTla   the destination where the COMMITTING records will be copied to
     * @throws java.io.IOException in case of disk IO failure.
     */
    private static void copyDanglingRecords(TransactionLogAppender fromTla, TransactionLogAppender toTla) throws IOException {
        if (log.isDebugEnabled()) log.debug("starting copy of dangling records");

        Map danglingRecords = collectDanglingRecords(fromTla);

        for (Iterator iterator = danglingRecords.values().iterator(); iterator.hasNext();) {
            TransactionLogRecord tlog = (TransactionLogRecord) iterator.next();
            toTla.writeLog(tlog);
        }

        if (log.isDebugEnabled()) log.debug(danglingRecords.size() + " dangling record(s) copied to passive log file");
    }

    /**
     * Create a Map of TransactionLogRecord with COMMITTING status objects using the GTRID byte[] as key that have
     * no corresponding COMMITTED record
     *
     * @param tla the TransactionLogAppender to scan
     * @return a Map using Uid objects GTRID as key and {@link TransactionLogRecord} as value
     * @throws java.io.IOException in case of disk IO failure.
     */
    private static Map collectDanglingRecords(TransactionLogAppender tla) throws IOException {
        Map danglingRecords = new HashMap(64);
        TransactionLogCursor tlc = tla.getCursor();

        try {
            int committing = 0;
            int committed = 0;

            while (true) {
                TransactionLogRecord tlog;
                try {
                    tlog = tlc.readLog();
                } catch (CorruptedTransactionLogException ex) {
                    if (TransactionManagerServices.getConfiguration().isSkipCorruptedLogs()) {
                        log.error("skipping corrupted log", ex);
                        continue;
                    }
                    throw ex;
                }

                if (tlog == null)
                    break;

                if (tlog.getStatus() == Status.STATUS_COMMITTING) {
                    danglingRecords.put(tlog.getGtrid(), tlog);
                    committing++;
                }
                if (tlog.getStatus() == Status.STATUS_COMMITTED) {
                    TransactionLogRecord rec = (TransactionLogRecord) danglingRecords.get(tlog.getGtrid());
                    if (rec != null) {
                        rec.removeUniqueNames(tlog.getUniqueNames());
                        if (rec.getUniqueNames().isEmpty()) {
                            danglingRecords.remove(tlog.getGtrid());
                            committed++;
                        }
                    }
                }
            }

            if (log.isDebugEnabled()) log.debug("collected dangling records of " + tla + ", committing: " + committing + ", committed: " + committed + ", delta: " + danglingRecords.size());
        }
        finally {
            tlc.close();
        }
        return danglingRecords;
    }

    /**
     * Implements {@link Journal#readRecords(boolean)}.
     *
     * @param tla          the TransactionLogAppender to scan
     * @param skipCrcCheck sets whether CRC checks are applied or not.
     * @return an iterator over all contained log records.
     * @throws java.io.IOException in case of the initial disk IO failed (subsequent errors are unchecked exceptions).
     */
    private static Iterator iterateRecords(TransactionLogAppender tla, final boolean skipCrcCheck) throws IOException {
        final TransactionLogCursor tlc = tla.getCursor();
        final Iterator it = new Iterator() {

            TransactionLogRecord tlog;

            @Override
            public boolean hasNext() {
                while (tlog == null) {
                    try {
                        try {
                            tlog = tlc.readLog(skipCrcCheck);
                            if (tlog == null)
                                break;
                        } catch (CorruptedTransactionLogException ex) {
                            if (TransactionManagerServices.getConfiguration().isSkipCorruptedLogs()) {
                                log.error("skipping corrupted log", ex);
                                continue;
                            }
                            throw ex;
                        }
                    } catch (IOException e) {
                        throw new RuntimeException(e);
                    }
                }

                return tlog != null;
            }

            @Override
            public Object next() {
                if (!hasNext())
                    throw new NoSuchElementException();
                try {
                    return tlog;
                } finally {
                    tlog = null;
                }
            }

            @Override
            public void remove() {
                throw new UnsupportedOperationException();
            }
        };

        try {
            it.hasNext();
            return it;
        } catch (RuntimeException e) {
            if (e.getCause() instanceof IOException)
                throw (IOException) e.getCause();
            throw e;
        }
    }
}
=======
/*
 * Bitronix Transaction Manager
 *
 * Copyright (c) 2010, Bitronix Software.
 *
 * This copyrighted material is made available to anyone wishing to use, modify,
 * copy, or redistribute it subject to the terms and conditions of the GNU
 * Lesser General Public License, as published by the Free Software Foundation.
 *
 * This program is distributed in the hope that it will be useful,
 * but WITHOUT ANY WARRANTY; without even the implied warranty of MERCHANTABILITY
 * or FITNESS FOR A PARTICULAR PURPOSE. See the GNU Lesser General Public License
 * for more details.
 *
 * You should have received a copy of the GNU Lesser General Public License
 * along with this distribution; if not, write to:
 * Free Software Foundation, Inc.
 * 51 Franklin Street, Fifth Floor
 * Boston, MA 02110-1301 USA
 */
package bitronix.tm.journal;

import bitronix.tm.BitronixXid;
import bitronix.tm.TransactionManagerServices;
import bitronix.tm.utils.Decoder;
import bitronix.tm.utils.MonotonicClock;
import bitronix.tm.utils.Uid;
import org.slf4j.Logger;
import org.slf4j.LoggerFactory;

import javax.transaction.Status;
import java.io.File;
import java.io.IOException;
import java.io.RandomAccessFile;
import java.util.*;

/**
 * Simple implementation of a journal that writes on a two-files disk log.
 * <p>Files are pre-allocated in size, never grow and when the first one is full, dangling records are copied to the
 * second file and logging starts again on the latter.</p>
 * <p>This implementation is not highly efficient but quite robust and simple. It is based on one of the implementations
 * proposed by Mike Spille.</p>
 * <p>Configurable properties are all starting with <code>bitronix.tm.journal.disk</code>.</p>
 *
 * @see bitronix.tm.Configuration
 * @see <a href="http://jroller.com/page/pyrasun?entry=xa_exposed_part_iii_the">XA Exposed, Part III: The Implementor's Notebook</a>
 * @author lorban
 */
public class DiskJournal implements Journal {

    private final static Logger log = LoggerFactory.getLogger(DiskJournal.class);

    /**
     * The active log appender. This is exactly the same reference as tla1 or tla2 depending on which one is
     * currently active
     */
    private TransactionLogAppender activeTla;

    /**
     * The transaction log appender writing on the 1st file
     */
    private TransactionLogAppender tla1;

    /**
     * The transaction log appender writing on the 2nd file
     */
    private TransactionLogAppender tla2;


    /**
     * Create an uninitialized disk journal. You must call open() prior you can use it.
     */
    public DiskJournal() {
    }

    /**
     * Log a new transaction status to journal. Note that the DiskJournal will not check the flow of the transaction.
     * If you call this method with erroneous data, it will be added to the journal anyway.
     * @param status transaction status to log. See {@link javax.transaction.Status} constants.
     * @param gtrid raw GTRID of the transaction.
     * @param uniqueNames unique names of the {@link bitronix.tm.resource.common.ResourceBean}s participating in
     * this transaction.
     * @throws java.io.IOException in case of disk IO failure or if the disk journal is not open.
     */
    public void log(int status, Uid gtrid, Set uniqueNames) throws IOException {
        if (activeTla == null)
            throw new IOException("cannot write log, disk logger is not open");

        if (TransactionManagerServices.getConfiguration().isFilterLogStatus()) {
            if (status != Status.STATUS_COMMITTING && status != Status.STATUS_COMMITTED && status != Status.STATUS_UNKNOWN) {
                if (log.isDebugEnabled()) log.debug("filtered out write to log for status " + Decoder.decodeStatus(status));
                return;
            }
        }

        synchronized (this) {
            TransactionLogRecord tlog = new TransactionLogRecord(status, gtrid, uniqueNames);
            boolean written = activeTla.writeLog(tlog);
            if (!written) {
                // time to swap log files
                swapJournalFiles();

                written = activeTla.writeLog(tlog);
                if (!written)
                    throw new IOException("no room to write log to journal even after swap, circular collision avoided");
            }
        } //synchronized
    }

    /**
     * Force active log file to synchronize with the underlying disk device.
     * @throws java.io.IOException in case of disk IO failure or if the disk journal is not open.
     */
    public void force() throws IOException {
        if (activeTla == null)
            throw new IOException("cannot force log writing, disk logger is not open");

        activeTla.force();
    }

    /**
     * Open the disk journal. Files are checked for integrity and DiskJournal will refuse to open corrupted log files.
     * If files are not present on disk, this method will create and pre-allocate them.
     * @throws java.io.IOException in case of disk IO failure.
     */
    public synchronized void open() throws IOException {
        if (activeTla != null) {
            log.warn("disk journal already open");
            return;
        }

        File file1 = new File(TransactionManagerServices.getConfiguration().getLogPart1Filename());
        File file2 = new File(TransactionManagerServices.getConfiguration().getLogPart2Filename());

        if (!file1.exists() && !file2.exists()) {
            log.debug("creation of log files");
            createLogfile(file2, TransactionManagerServices.getConfiguration().getMaxLogSizeInMb());
            // let the clock run a little before creating the 2nd log file to make the timestamp headers not the same
            try { Thread.sleep(50); } catch (InterruptedException ex) { /* ignore */ }
            createLogfile(file1, TransactionManagerServices.getConfiguration().getMaxLogSizeInMb());
        }

        if (file1.length() != file2.length()) {
            if (!TransactionManagerServices.getConfiguration().isSkipCorruptedLogs())
                throw new IOException("transaction log files are not of the same length, assuming they're corrupt");
            log.error("transaction log files are not of the same length: corrupted files?");
        }

        long maxFileLength = Math.max(file1.length(), file2.length());
        if (log.isDebugEnabled()) log.debug("disk journal files max length: " + maxFileLength);

        tla1 = new TransactionLogAppender(file1, maxFileLength);
        tla2 = new TransactionLogAppender(file2, maxFileLength);

        byte cleanStatus = pickActiveJournalFile(tla1, tla2);
        if (cleanStatus != TransactionLogHeader.CLEAN_LOG_STATE) {
            log.warn("active log file is unclean, did you call BitronixTransactionManager.shutdown() at the end of the last run?");
        }

        if (log.isDebugEnabled()) log.debug("disk journal opened");
    }

    /**
     * Close the disk journal and the underlying files.
     * @throws java.io.IOException in case of disk IO failure.
     */
    public synchronized void close() throws IOException {
        if (activeTla == null) {
            return;
        }

        try {
            tla1.close();
        } catch (IOException ex) {
            log.error("cannot close " + tla1, ex);
        }
        tla1 = null;
        try {
            tla2.close();
        } catch (IOException ex) {
            log.error("cannot close " + tla2, ex);
        }
        tla2 = null;
        activeTla = null;

        log.debug("disk journal closed");
    }

    public void shutdown() {
        try {
            close();
        } catch (IOException ex) {
            log.error("error shutting down disk journal. Transaction log integrity could be compromised!", ex);
        }
    }

    /**
     * Collect all dangling records of the active log file.
     * @return a Map using Uid objects GTRID as key and {@link TransactionLogRecord} as value
     * @throws java.io.IOException in case of disk IO failure or if the disk journal is not open.
     */
    public Map collectDanglingRecords() throws IOException {
        if (activeTla == null)
            throw new IOException("cannot collect dangling records, disk logger is not open");
        return collectDanglingRecords(activeTla);
    }

    /*
     * Internal impl.
     */

    /**
     * Create a fresh log file on disk. If the specified file already exists it will be deleted then recreated.
     * @param logfile the file to create
     * @param maxLogSizeInMb the file size in megabytes to preallocate
     * @throws java.io.IOException in case of disk IO failure.
     */
    private static void createLogfile(File logfile, int maxLogSizeInMb) throws IOException {
        if (logfile.isDirectory())
            throw new IOException("log file is referring to a directory: " + logfile.getAbsolutePath());
        if (logfile.exists()) {
            boolean deleted = logfile.delete();
            if (!deleted)
                throw new IOException("log file exists but cannot be overwritten: " + logfile.getAbsolutePath());
        }
        if (logfile.getParentFile() != null) {
            logfile.getParentFile().mkdirs();
        }

        RandomAccessFile raf = null;
        try {
            raf = new RandomAccessFile(logfile, "rw");

            raf.seek(TransactionLogHeader.FORMAT_ID_HEADER);
            raf.writeInt(BitronixXid.FORMAT_ID);
            raf.writeLong(MonotonicClock.currentTimeMillis());
            raf.writeByte(TransactionLogHeader.CLEAN_LOG_STATE);
            raf.writeLong((long) TransactionLogHeader.HEADER_LENGTH);

            byte[] buffer = new byte[4096];
            int length = (maxLogSizeInMb *1024 *1024) /4096;
            for(int i=0; i<length ;i++) {
                raf.write(buffer);
            }
        } finally {
            if (raf != null) raf.close();
        }
    }

    /**
     * Initialize the activeTla member variable with the TransactionLogAppender object having the latest timestamp
     * header.
     * @see TransactionLogHeader
     * @param tla1 the first of the two candidate active TransactionLogAppenders
     * @param tla2 the second of the two candidate active TransactionLogAppenders
     * @return the state of the designated active TransactionLogAppender as returned by TransactionLogHeader.getState()
     * @throws java.io.IOException in case of disk IO failure.
     */
    private byte pickActiveJournalFile(TransactionLogAppender tla1, TransactionLogAppender tla2) throws IOException {
        if (tla1.getHeader().getTimestamp() > tla2.getHeader().getTimestamp()) {
            activeTla = tla1;
            if (log.isDebugEnabled()) log.debug("logging to file 1: " + activeTla);
        }
        else {
            activeTla = tla2;
            if (log.isDebugEnabled()) log.debug("logging to file 2: " + activeTla);
        }

        byte cleanState = activeTla.getHeader().getState();
        activeTla.getHeader().setState(TransactionLogHeader.UNCLEAN_LOG_STATE);
        if (log.isDebugEnabled()) log.debug("log file activated, forcing file state to disk");
        activeTla.force();
        return cleanState;
    }


    /**
     * <p>Swap the active and the passive journal files so that the active one becomes passive and the passive one
     * becomes active.</p>
     * List of actions taken by this method:
     * <ul>
     *   <li>copy dangling COMMITTING records to the passive log file.</li>
     *   <li>update header timestamp of passive log file (makes it become active).</li>
     *   <li>do a force on passive log file. It is now the active file.</li>
     *   <li>switch references of active/passive files.</li>
     * </ul>
     * @throws java.io.IOException in case of disk IO failure.
     */
    private void swapJournalFiles() throws IOException {
        if (log.isDebugEnabled()) log.debug("swapping journal log file to " + getPassiveTransactionLogAppender());

        //step 1
        TransactionLogAppender passiveTla = getPassiveTransactionLogAppender();
        passiveTla.getHeader().rewind();
        copyDanglingRecords(activeTla, passiveTla);

        //step 2
        passiveTla.getHeader().setTimestamp(MonotonicClock.currentTimeMillis());

        //step 3
        passiveTla.force();

        //step 4
        if (activeTla == tla1) {
            activeTla = tla2;
        }
        else {
            activeTla = tla1;
        }

        if (log.isDebugEnabled()) log.debug("journal log files swapped");
    }

    /**
     * @return the TransactionFileAppender of the passive journal file.
     */
    private TransactionLogAppender getPassiveTransactionLogAppender() {
        if (tla1 == activeTla)
            return tla2;
        return tla1;
    }

    /**
     * Copy all records that have status COMMITTING and no corresponding COMMITTED record from the fromTla to the toTla.
     * @param fromTla the source where to search for COMMITTING records with no corresponding COMMITTED record
     * @param toTla the destination where the COMMITTING records will be copied to
     * @throws java.io.IOException in case of disk IO failure.
     */
    private static void copyDanglingRecords(TransactionLogAppender fromTla, TransactionLogAppender toTla) throws IOException {
        if (log.isDebugEnabled()) log.debug("starting copy of dangling records");

        Map danglingRecords = collectDanglingRecords(fromTla);

        for (Iterator iterator = danglingRecords.values().iterator(); iterator.hasNext();) {
            TransactionLogRecord tlog = (TransactionLogRecord) iterator.next();
            toTla.writeLog(tlog);
        }

        if (log.isDebugEnabled()) log.debug(danglingRecords.size() + " dangling record(s) copied to passive log file");
    }

    /**
     * Create a Map of TransactionLogRecord with COMMITTING status objects using the GTRID byte[] as key that have
     * no corresponding COMMITTED record
     * @param tla the TransactionLogAppender to scan
     * @return a Map using Uid objects GTRID as key and {@link TransactionLogRecord} as value
     * @throws java.io.IOException in case of disk IO failure.
     */
    private static Map collectDanglingRecords(TransactionLogAppender tla) throws IOException {
        Map danglingRecords = new HashMap(64);
        TransactionLogCursor tlc = tla.getCursor();

        try {
            int committing = 0;
            int committed = 0;

            while (true) {
                TransactionLogRecord tlog;
                try {
                    tlog = tlc.readLog();
                } catch (CorruptedTransactionLogException ex) {
                    if (TransactionManagerServices.getConfiguration().isSkipCorruptedLogs()) {
                        log.error("skipping corrupted log", ex);
                        continue;
                    }
                    throw ex;
                }

                if (tlog == null)
                    break;

                int status = tlog.getStatus();
                if (status == Status.STATUS_COMMITTING) {
                    danglingRecords.put(tlog.getGtrid(), tlog);
                    committing++;
                }
                if (status == Status.STATUS_COMMITTED || status == Status.STATUS_UNKNOWN) {
                    TransactionLogRecord rec = (TransactionLogRecord) danglingRecords.get(tlog.getGtrid());
                    if (rec != null) {
                        rec.removeUniqueNames(tlog.getUniqueNames());
                        if (rec.getUniqueNames().isEmpty()) {
                            danglingRecords.remove(tlog.getGtrid());
                            committed++;
                        }
                    }
                }
            }

            if (log.isDebugEnabled()) log.debug("collected dangling records of " + tla + ", committing: " + committing + ", committed: " + committed + ", delta: " + danglingRecords.size());
        }
        finally {
            tlc.close();
        }
        return danglingRecords;
    }

}
>>>>>>> 261e2f47
<|MERGE_RESOLUTION|>--- conflicted
+++ resolved
@@ -1,877 +1,479 @@
-<<<<<<< HEAD
-/*
- * Bitronix Transaction Manager
- *
- * Copyright (c) 2010, Bitronix Software.
- *
- * This copyrighted material is made available to anyone wishing to use, modify,
- * copy, or redistribute it subject to the terms and conditions of the GNU
- * Lesser General Public License, as published by the Free Software Foundation.
- *
- * This program is distributed in the hope that it will be useful,
- * but WITHOUT ANY WARRANTY; without even the implied warranty of MERCHANTABILITY
- * or FITNESS FOR A PARTICULAR PURPOSE. See the GNU Lesser General Public License
- * for more details.
- *
- * You should have received a copy of the GNU Lesser General Public License
- * along with this distribution; if not, write to:
- * Free Software Foundation, Inc.
- * 51 Franklin Street, Fifth Floor
- * Boston, MA 02110-1301 USA
- */
-package bitronix.tm.journal;
-
-import bitronix.tm.BitronixXid;
-import bitronix.tm.TransactionManagerServices;
-import bitronix.tm.utils.Decoder;
-import bitronix.tm.utils.Uid;
-import org.slf4j.Logger;
-import org.slf4j.LoggerFactory;
-
-import javax.transaction.Status;
-import java.io.File;
-import java.io.IOException;
-import java.io.RandomAccessFile;
-import java.util.*;
-
-/**
- * Simple implementation of a journal that writes on a two-files disk log.
- * <p>Files are pre-allocated in size, never grow and when the first one is full, dangling records are copied to the
- * second file and logging starts again on the latter.</p>
- * <p>This implementation is not highly efficient but quite robust and simple. It is based on one of the implementations
- * proposed by Mike Spille.</p>
- * <p>Configurable properties are all starting with <code>bitronix.tm.journal.disk</code>.</p>
- *
- * @author lorban
- * @see bitronix.tm.Configuration
- * @see <a href="http://jroller.com/page/pyrasun?entry=xa_exposed_part_iii_the">XA Exposed, Part III: The Implementor's Notebook</a>
- */
-public class DiskJournal implements Journal {
-
-    private final static Logger log = LoggerFactory.getLogger(DiskJournal.class);
-
-    /**
-     * The active log appender. This is exactly the same reference as tla1 or tla2 depending on which one is
-     * currently active
-     */
-    private TransactionLogAppender activeTla;
-
-    /**
-     * The transaction log appender writing on the 1st file
-     */
-    private TransactionLogAppender tla1;
-
-    /**
-     * The transaction log appender writing on the 2nd file
-     */
-    private TransactionLogAppender tla2;
-
-
-    /**
-     * Create an uninitialized disk journal. You must call open() prior you can use it.
-     */
-    public DiskJournal() {
-    }
-
-    /**
-     * Log a new transaction status to journal. Note that the DiskJournal will not check the flow of the transaction.
-     * If you call this method with erroneous data, it will be added to the journal anyway.
-     *
-     * @param status      transaction status to log. See {@link javax.transaction.Status} constants.
-     * @param gtrid       raw GTRID of the transaction.
-     * @param uniqueNames unique names of the {@link bitronix.tm.resource.common.ResourceBean}s participating in
-     *                    this transaction.
-     * @throws java.io.IOException in case of disk IO failure or if the disk journal is not open.
-     */
-    public void log(int status, Uid gtrid, Set uniqueNames) throws IOException {
-        if (activeTla == null)
-            throw new IOException("cannot write log, disk logger is not open");
-
-        if (TransactionManagerServices.getConfiguration().isFilterLogStatus()) {
-            if (status != Status.STATUS_COMMITTING && status != Status.STATUS_COMMITTED && status != Status.STATUS_UNKNOWN) {
-                if (log.isDebugEnabled()) log.debug("filtered out write to log for status " + Decoder.decodeStatus(status));
-                return;
-            }
-        }
-
-        synchronized (this) {
-            TransactionLogRecord tlog = new TransactionLogRecord(status, gtrid, uniqueNames);
-            boolean written = activeTla.writeLog(tlog);
-            if (!written) {
-                // time to swap log files
-                swapJournalFiles();
-
-                written = activeTla.writeLog(tlog);
-                if (!written)
-                    throw new IOException("no room to write log to journal even after swap, circular collision avoided");
-            }
-        } //synchronized
-    }
-
-    /**
-     * Force active log file to synchronize with the underlying disk device.
-     *
-     * @throws java.io.IOException in case of disk IO failure or if the disk journal is not open.
-     */
-    public void force() throws IOException {
-        if (activeTla == null)
-            throw new IOException("cannot force log writing, disk logger is not open");
-
-        activeTla.force();
-    }
-
-    /**
-     * Open the disk journal. Files are checked for integrity and DiskJournal will refuse to open corrupted log files.
-     * If files are not present on disk, this method will create and pre-allocate them.
-     *
-     * @throws java.io.IOException in case of disk IO failure.
-     */
-    public synchronized void open() throws IOException {
-        if (activeTla != null) {
-            log.warn("disk journal already open");
-            return;
-        }
-
-        File file1 = new File(TransactionManagerServices.getConfiguration().getLogPart1Filename());
-        File file2 = new File(TransactionManagerServices.getConfiguration().getLogPart2Filename());
-
-        if (!file1.exists() && !file2.exists()) {
-            log.debug("creation of log files");
-            createLogfile(file2, TransactionManagerServices.getConfiguration().getMaxLogSizeInMb());
-            // let the clock run a little before creating the 2nd log file to make the timestamp headers not the same
-            try { Thread.sleep(10); } catch (InterruptedException ex) { /* ignore */ }
-            createLogfile(file1, TransactionManagerServices.getConfiguration().getMaxLogSizeInMb());
-        }
-
-        if (file1.length() != file2.length()) {
-            if (!TransactionManagerServices.getConfiguration().isSkipCorruptedLogs())
-                throw new IOException("transaction log files are not of the same length, assuming they're corrupt");
-            log.error("transaction log files are not of the same length: corrupted files?");
-        }
-
-        long maxFileLength = Math.max(file1.length(), file2.length());
-        if (log.isDebugEnabled()) log.debug("disk journal files max length: " + maxFileLength);
-
-        tla1 = new TransactionLogAppender(file1, maxFileLength);
-        tla2 = new TransactionLogAppender(file2, maxFileLength);
-
-        byte cleanStatus = pickActiveJournalFile(tla1, tla2);
-        if (cleanStatus != TransactionLogHeader.CLEAN_LOG_STATE) {
-            log.warn("active log file is unclean, did you call BitronixTransactionManager.shutdown() at the end of the last run?");
-        }
-
-        if (log.isDebugEnabled()) log.debug("disk journal opened");
-    }
-
-    /**
-     * Close the disk journal and the underlying files.
-     *
-     * @throws java.io.IOException in case of disk IO failure.
-     */
-    public synchronized void close() throws IOException {
-        if (activeTla == null) {
-            return;
-        }
-
-        try {
-            tla1.close();
-        } catch (IOException ex) {
-            log.error("cannot close " + tla1, ex);
-        }
-        tla1 = null;
-        try {
-            tla2.close();
-        } catch (IOException ex) {
-            log.error("cannot close " + tla2, ex);
-        }
-        tla2 = null;
-        activeTla = null;
-
-        log.debug("disk journal closed");
-    }
-
-    public void shutdown() {
-        try {
-            close();
-        } catch (IOException ex) {
-            log.error("error shutting down disk journal. Transaction log integrity could be compromised!", ex);
-        }
-    }
-
-    /**
-     * Collect all dangling records of the active log file.
-     *
-     * @return a Map using Uid objects GTRID as key and {@link TransactionLogRecord} as value
-     * @throws java.io.IOException in case of disk IO failure or if the disk journal is not open.
-     */
-    public Map collectDanglingRecords() throws IOException {
-        if (activeTla == null)
-            throw new IOException("cannot collect dangling records, disk logger is not open");
-        return collectDanglingRecords(activeTla);
-    }
-
-    /**
-     * {@inheritDoc}
-     */
-    @Override
-    public Iterator readRecords(boolean includeInvalid) throws IOException {
-        if (activeTla == null)
-            throw new IOException("cannot read records, disk logger is not open");
-        return iterateRecords(activeTla, includeInvalid);
-    }
-
-    /*
-    * Internal impl.
-    */
-
-    /**
-     * Create a fresh log file on disk. If the specified file already exists it will be deleted then recreated.
-     * @param logfile the file to create
-     * @param maxLogSizeInMb the file size in megabytes to preallocate
-     * @throws java.io.IOException in case of disk IO failure.
-     */
-    private static void createLogfile(File logfile, int maxLogSizeInMb) throws IOException {
-        if (logfile.isDirectory())
-            throw new IOException("log file is referring to a directory: " + logfile.getAbsolutePath());
-        if (logfile.exists()) {
-            boolean deleted = logfile.delete();
-            if (!deleted)
-                throw new IOException("log file exists but cannot be overwritten: " + logfile.getAbsolutePath());
-        }
-        if (logfile.getParentFile() != null) {
-            logfile.getParentFile().mkdirs();
-        }
-
-        RandomAccessFile raf = null;
-        try {
-            raf = new RandomAccessFile(logfile, "rw");
-
-            raf.seek(TransactionLogHeader.FORMAT_ID_HEADER);
-            raf.writeInt(BitronixXid.FORMAT_ID);
-            raf.writeLong(System.currentTimeMillis());
-            raf.writeByte(TransactionLogHeader.CLEAN_LOG_STATE);
-            raf.writeLong((long) TransactionLogHeader.HEADER_LENGTH);
-
-            byte[] buffer = new byte[4096];
-            int length = (maxLogSizeInMb *1024 *1024) /4096;
-            for(int i=0; i<length ;i++) {
-                raf.write(buffer);
-            }
-        } finally {
-            if (raf != null) raf.close();
-        }
-    }
-
-    /**
-     * Initialize the activeTla member variable with the TransactionLogAppender object having the latest timestamp
-     * header.
-     *
-     * @param tla1 the first of the two candidate active TransactionLogAppenders
-     * @param tla2 the second of the two candidate active TransactionLogAppenders
-     * @return the state of the designated active TransactionLogAppender as returned by TransactionLogHeader.getState()
-     * @throws java.io.IOException in case of disk IO failure.
-     * @see TransactionLogHeader
-     */
-    private byte pickActiveJournalFile(TransactionLogAppender tla1, TransactionLogAppender tla2) throws IOException {
-        if (tla1.getHeader().getTimestamp() > tla2.getHeader().getTimestamp()) {
-            activeTla = tla1;
-            if (log.isDebugEnabled()) log.debug("logging to file 1: " + activeTla);
-        }
-        else {
-            activeTla = tla2;
-            if (log.isDebugEnabled()) log.debug("logging to file 2: " + activeTla);
-        }
-
-        byte cleanState = activeTla.getHeader().getState();
-        activeTla.getHeader().setState(TransactionLogHeader.UNCLEAN_LOG_STATE);
-        if (log.isDebugEnabled()) log.debug("log file activated, forcing file state to disk");
-        activeTla.force();
-        return cleanState;
-    }
-
-
-    /**
-     * <p>Swap the active and the passive journal files so that the active one becomes passive and the passive one
-     * becomes active.</p>
-     * List of actions taken by this method:
-     * <ul>
-     *   <li>copy dangling COMMITTING records to the passive log file.</li>
-     *   <li>update header timestamp of passive log file (makes it become active).</li>
-     *   <li>do a force on passive log file. It is now the active file.</li>
-     *   <li>switch references of active/passive files.</li>
-     * </ul>
-     *
-     * @throws java.io.IOException in case of disk IO failure.
-     */
-    private void swapJournalFiles() throws IOException {
-        if (log.isDebugEnabled()) log.debug("swapping journal log file to " + getPassiveTransactionLogAppender());
-
-        //step 1
-        TransactionLogAppender passiveTla = getPassiveTransactionLogAppender();
-        passiveTla.getHeader().rewind();
-        copyDanglingRecords(activeTla, passiveTla);
-
-        //step 2
-        passiveTla.getHeader().setTimestamp(System.currentTimeMillis());
-
-        //step 3
-        passiveTla.force();
-
-        //step 4
-        if (activeTla == tla1) {
-            activeTla = tla2;
-        }
-        else {
-            activeTla = tla1;
-        }
-
-        if (log.isDebugEnabled()) log.debug("journal log files swapped");
-    }
-
-    /**
-     * @return the TransactionFileAppender of the passive journal file.
-     */
-    private TransactionLogAppender getPassiveTransactionLogAppender() {
-        if (tla1 == activeTla)
-            return tla2;
-        return tla1;
-    }
-
-    /**
-     * Copy all records that have status COMMITTING and no corresponding COMMITTED record from the fromTla to the toTla.
-     *
-     * @param fromTla the source where to search for COMMITTING records with no corresponding COMMITTED record
-     * @param toTla   the destination where the COMMITTING records will be copied to
-     * @throws java.io.IOException in case of disk IO failure.
-     */
-    private static void copyDanglingRecords(TransactionLogAppender fromTla, TransactionLogAppender toTla) throws IOException {
-        if (log.isDebugEnabled()) log.debug("starting copy of dangling records");
-
-        Map danglingRecords = collectDanglingRecords(fromTla);
-
-        for (Iterator iterator = danglingRecords.values().iterator(); iterator.hasNext();) {
-            TransactionLogRecord tlog = (TransactionLogRecord) iterator.next();
-            toTla.writeLog(tlog);
-        }
-
-        if (log.isDebugEnabled()) log.debug(danglingRecords.size() + " dangling record(s) copied to passive log file");
-    }
-
-    /**
-     * Create a Map of TransactionLogRecord with COMMITTING status objects using the GTRID byte[] as key that have
-     * no corresponding COMMITTED record
-     *
-     * @param tla the TransactionLogAppender to scan
-     * @return a Map using Uid objects GTRID as key and {@link TransactionLogRecord} as value
-     * @throws java.io.IOException in case of disk IO failure.
-     */
-    private static Map collectDanglingRecords(TransactionLogAppender tla) throws IOException {
-        Map danglingRecords = new HashMap(64);
-        TransactionLogCursor tlc = tla.getCursor();
-
-        try {
-            int committing = 0;
-            int committed = 0;
-
-            while (true) {
-                TransactionLogRecord tlog;
-                try {
-                    tlog = tlc.readLog();
-                } catch (CorruptedTransactionLogException ex) {
-                    if (TransactionManagerServices.getConfiguration().isSkipCorruptedLogs()) {
-                        log.error("skipping corrupted log", ex);
-                        continue;
-                    }
-                    throw ex;
-                }
-
-                if (tlog == null)
-                    break;
-
-                if (tlog.getStatus() == Status.STATUS_COMMITTING) {
-                    danglingRecords.put(tlog.getGtrid(), tlog);
-                    committing++;
-                }
-                if (tlog.getStatus() == Status.STATUS_COMMITTED) {
-                    TransactionLogRecord rec = (TransactionLogRecord) danglingRecords.get(tlog.getGtrid());
-                    if (rec != null) {
-                        rec.removeUniqueNames(tlog.getUniqueNames());
-                        if (rec.getUniqueNames().isEmpty()) {
-                            danglingRecords.remove(tlog.getGtrid());
-                            committed++;
-                        }
-                    }
-                }
-            }
-
-            if (log.isDebugEnabled()) log.debug("collected dangling records of " + tla + ", committing: " + committing + ", committed: " + committed + ", delta: " + danglingRecords.size());
-        }
-        finally {
-            tlc.close();
-        }
-        return danglingRecords;
-    }
-
-    /**
-     * Implements {@link Journal#readRecords(boolean)}.
-     *
-     * @param tla          the TransactionLogAppender to scan
-     * @param skipCrcCheck sets whether CRC checks are applied or not.
-     * @return an iterator over all contained log records.
-     * @throws java.io.IOException in case of the initial disk IO failed (subsequent errors are unchecked exceptions).
-     */
-    private static Iterator iterateRecords(TransactionLogAppender tla, final boolean skipCrcCheck) throws IOException {
-        final TransactionLogCursor tlc = tla.getCursor();
-        final Iterator it = new Iterator() {
-
-            TransactionLogRecord tlog;
-
-            @Override
-            public boolean hasNext() {
-                while (tlog == null) {
-                    try {
-                        try {
-                            tlog = tlc.readLog(skipCrcCheck);
-                            if (tlog == null)
-                                break;
-                        } catch (CorruptedTransactionLogException ex) {
-                            if (TransactionManagerServices.getConfiguration().isSkipCorruptedLogs()) {
-                                log.error("skipping corrupted log", ex);
-                                continue;
-                            }
-                            throw ex;
-                        }
-                    } catch (IOException e) {
-                        throw new RuntimeException(e);
-                    }
-                }
-
-                return tlog != null;
-            }
-
-            @Override
-            public Object next() {
-                if (!hasNext())
-                    throw new NoSuchElementException();
-                try {
-                    return tlog;
-                } finally {
-                    tlog = null;
-                }
-            }
-
-            @Override
-            public void remove() {
-                throw new UnsupportedOperationException();
-            }
-        };
-
-        try {
-            it.hasNext();
-            return it;
-        } catch (RuntimeException e) {
-            if (e.getCause() instanceof IOException)
-                throw (IOException) e.getCause();
-            throw e;
-        }
-    }
-}
-=======
-/*
- * Bitronix Transaction Manager
- *
- * Copyright (c) 2010, Bitronix Software.
- *
- * This copyrighted material is made available to anyone wishing to use, modify,
- * copy, or redistribute it subject to the terms and conditions of the GNU
- * Lesser General Public License, as published by the Free Software Foundation.
- *
- * This program is distributed in the hope that it will be useful,
- * but WITHOUT ANY WARRANTY; without even the implied warranty of MERCHANTABILITY
- * or FITNESS FOR A PARTICULAR PURPOSE. See the GNU Lesser General Public License
- * for more details.
- *
- * You should have received a copy of the GNU Lesser General Public License
- * along with this distribution; if not, write to:
- * Free Software Foundation, Inc.
- * 51 Franklin Street, Fifth Floor
- * Boston, MA 02110-1301 USA
- */
-package bitronix.tm.journal;
-
-import bitronix.tm.BitronixXid;
-import bitronix.tm.TransactionManagerServices;
-import bitronix.tm.utils.Decoder;
-import bitronix.tm.utils.MonotonicClock;
-import bitronix.tm.utils.Uid;
-import org.slf4j.Logger;
-import org.slf4j.LoggerFactory;
-
-import javax.transaction.Status;
-import java.io.File;
-import java.io.IOException;
-import java.io.RandomAccessFile;
-import java.util.*;
-
-/**
- * Simple implementation of a journal that writes on a two-files disk log.
- * <p>Files are pre-allocated in size, never grow and when the first one is full, dangling records are copied to the
- * second file and logging starts again on the latter.</p>
- * <p>This implementation is not highly efficient but quite robust and simple. It is based on one of the implementations
- * proposed by Mike Spille.</p>
- * <p>Configurable properties are all starting with <code>bitronix.tm.journal.disk</code>.</p>
- *
- * @see bitronix.tm.Configuration
- * @see <a href="http://jroller.com/page/pyrasun?entry=xa_exposed_part_iii_the">XA Exposed, Part III: The Implementor's Notebook</a>
- * @author lorban
- */
-public class DiskJournal implements Journal {
-
-    private final static Logger log = LoggerFactory.getLogger(DiskJournal.class);
-
-    /**
-     * The active log appender. This is exactly the same reference as tla1 or tla2 depending on which one is
-     * currently active
-     */
-    private TransactionLogAppender activeTla;
-
-    /**
-     * The transaction log appender writing on the 1st file
-     */
-    private TransactionLogAppender tla1;
-
-    /**
-     * The transaction log appender writing on the 2nd file
-     */
-    private TransactionLogAppender tla2;
-
-
-    /**
-     * Create an uninitialized disk journal. You must call open() prior you can use it.
-     */
-    public DiskJournal() {
-    }
-
-    /**
-     * Log a new transaction status to journal. Note that the DiskJournal will not check the flow of the transaction.
-     * If you call this method with erroneous data, it will be added to the journal anyway.
-     * @param status transaction status to log. See {@link javax.transaction.Status} constants.
-     * @param gtrid raw GTRID of the transaction.
-     * @param uniqueNames unique names of the {@link bitronix.tm.resource.common.ResourceBean}s participating in
-     * this transaction.
-     * @throws java.io.IOException in case of disk IO failure or if the disk journal is not open.
-     */
-    public void log(int status, Uid gtrid, Set uniqueNames) throws IOException {
-        if (activeTla == null)
-            throw new IOException("cannot write log, disk logger is not open");
-
-        if (TransactionManagerServices.getConfiguration().isFilterLogStatus()) {
-            if (status != Status.STATUS_COMMITTING && status != Status.STATUS_COMMITTED && status != Status.STATUS_UNKNOWN) {
-                if (log.isDebugEnabled()) log.debug("filtered out write to log for status " + Decoder.decodeStatus(status));
-                return;
-            }
-        }
-
-        synchronized (this) {
-            TransactionLogRecord tlog = new TransactionLogRecord(status, gtrid, uniqueNames);
-            boolean written = activeTla.writeLog(tlog);
-            if (!written) {
-                // time to swap log files
-                swapJournalFiles();
-
-                written = activeTla.writeLog(tlog);
-                if (!written)
-                    throw new IOException("no room to write log to journal even after swap, circular collision avoided");
-            }
-        } //synchronized
-    }
-
-    /**
-     * Force active log file to synchronize with the underlying disk device.
-     * @throws java.io.IOException in case of disk IO failure or if the disk journal is not open.
-     */
-    public void force() throws IOException {
-        if (activeTla == null)
-            throw new IOException("cannot force log writing, disk logger is not open");
-
-        activeTla.force();
-    }
-
-    /**
-     * Open the disk journal. Files are checked for integrity and DiskJournal will refuse to open corrupted log files.
-     * If files are not present on disk, this method will create and pre-allocate them.
-     * @throws java.io.IOException in case of disk IO failure.
-     */
-    public synchronized void open() throws IOException {
-        if (activeTla != null) {
-            log.warn("disk journal already open");
-            return;
-        }
-
-        File file1 = new File(TransactionManagerServices.getConfiguration().getLogPart1Filename());
-        File file2 = new File(TransactionManagerServices.getConfiguration().getLogPart2Filename());
-
-        if (!file1.exists() && !file2.exists()) {
-            log.debug("creation of log files");
-            createLogfile(file2, TransactionManagerServices.getConfiguration().getMaxLogSizeInMb());
-            // let the clock run a little before creating the 2nd log file to make the timestamp headers not the same
-            try { Thread.sleep(50); } catch (InterruptedException ex) { /* ignore */ }
-            createLogfile(file1, TransactionManagerServices.getConfiguration().getMaxLogSizeInMb());
-        }
-
-        if (file1.length() != file2.length()) {
-            if (!TransactionManagerServices.getConfiguration().isSkipCorruptedLogs())
-                throw new IOException("transaction log files are not of the same length, assuming they're corrupt");
-            log.error("transaction log files are not of the same length: corrupted files?");
-        }
-
-        long maxFileLength = Math.max(file1.length(), file2.length());
-        if (log.isDebugEnabled()) log.debug("disk journal files max length: " + maxFileLength);
-
-        tla1 = new TransactionLogAppender(file1, maxFileLength);
-        tla2 = new TransactionLogAppender(file2, maxFileLength);
-
-        byte cleanStatus = pickActiveJournalFile(tla1, tla2);
-        if (cleanStatus != TransactionLogHeader.CLEAN_LOG_STATE) {
-            log.warn("active log file is unclean, did you call BitronixTransactionManager.shutdown() at the end of the last run?");
-        }
-
-        if (log.isDebugEnabled()) log.debug("disk journal opened");
-    }
-
-    /**
-     * Close the disk journal and the underlying files.
-     * @throws java.io.IOException in case of disk IO failure.
-     */
-    public synchronized void close() throws IOException {
-        if (activeTla == null) {
-            return;
-        }
-
-        try {
-            tla1.close();
-        } catch (IOException ex) {
-            log.error("cannot close " + tla1, ex);
-        }
-        tla1 = null;
-        try {
-            tla2.close();
-        } catch (IOException ex) {
-            log.error("cannot close " + tla2, ex);
-        }
-        tla2 = null;
-        activeTla = null;
-
-        log.debug("disk journal closed");
-    }
-
-    public void shutdown() {
-        try {
-            close();
-        } catch (IOException ex) {
-            log.error("error shutting down disk journal. Transaction log integrity could be compromised!", ex);
-        }
-    }
-
-    /**
-     * Collect all dangling records of the active log file.
-     * @return a Map using Uid objects GTRID as key and {@link TransactionLogRecord} as value
-     * @throws java.io.IOException in case of disk IO failure or if the disk journal is not open.
-     */
-    public Map collectDanglingRecords() throws IOException {
-        if (activeTla == null)
-            throw new IOException("cannot collect dangling records, disk logger is not open");
-        return collectDanglingRecords(activeTla);
-    }
-
-    /*
-     * Internal impl.
-     */
-
-    /**
-     * Create a fresh log file on disk. If the specified file already exists it will be deleted then recreated.
-     * @param logfile the file to create
-     * @param maxLogSizeInMb the file size in megabytes to preallocate
-     * @throws java.io.IOException in case of disk IO failure.
-     */
-    private static void createLogfile(File logfile, int maxLogSizeInMb) throws IOException {
-        if (logfile.isDirectory())
-            throw new IOException("log file is referring to a directory: " + logfile.getAbsolutePath());
-        if (logfile.exists()) {
-            boolean deleted = logfile.delete();
-            if (!deleted)
-                throw new IOException("log file exists but cannot be overwritten: " + logfile.getAbsolutePath());
-        }
-        if (logfile.getParentFile() != null) {
-            logfile.getParentFile().mkdirs();
-        }
-
-        RandomAccessFile raf = null;
-        try {
-            raf = new RandomAccessFile(logfile, "rw");
-
-            raf.seek(TransactionLogHeader.FORMAT_ID_HEADER);
-            raf.writeInt(BitronixXid.FORMAT_ID);
-            raf.writeLong(MonotonicClock.currentTimeMillis());
-            raf.writeByte(TransactionLogHeader.CLEAN_LOG_STATE);
-            raf.writeLong((long) TransactionLogHeader.HEADER_LENGTH);
-
-            byte[] buffer = new byte[4096];
-            int length = (maxLogSizeInMb *1024 *1024) /4096;
-            for(int i=0; i<length ;i++) {
-                raf.write(buffer);
-            }
-        } finally {
-            if (raf != null) raf.close();
-        }
-    }
-
-    /**
-     * Initialize the activeTla member variable with the TransactionLogAppender object having the latest timestamp
-     * header.
-     * @see TransactionLogHeader
-     * @param tla1 the first of the two candidate active TransactionLogAppenders
-     * @param tla2 the second of the two candidate active TransactionLogAppenders
-     * @return the state of the designated active TransactionLogAppender as returned by TransactionLogHeader.getState()
-     * @throws java.io.IOException in case of disk IO failure.
-     */
-    private byte pickActiveJournalFile(TransactionLogAppender tla1, TransactionLogAppender tla2) throws IOException {
-        if (tla1.getHeader().getTimestamp() > tla2.getHeader().getTimestamp()) {
-            activeTla = tla1;
-            if (log.isDebugEnabled()) log.debug("logging to file 1: " + activeTla);
-        }
-        else {
-            activeTla = tla2;
-            if (log.isDebugEnabled()) log.debug("logging to file 2: " + activeTla);
-        }
-
-        byte cleanState = activeTla.getHeader().getState();
-        activeTla.getHeader().setState(TransactionLogHeader.UNCLEAN_LOG_STATE);
-        if (log.isDebugEnabled()) log.debug("log file activated, forcing file state to disk");
-        activeTla.force();
-        return cleanState;
-    }
-
-
-    /**
-     * <p>Swap the active and the passive journal files so that the active one becomes passive and the passive one
-     * becomes active.</p>
-     * List of actions taken by this method:
-     * <ul>
-     *   <li>copy dangling COMMITTING records to the passive log file.</li>
-     *   <li>update header timestamp of passive log file (makes it become active).</li>
-     *   <li>do a force on passive log file. It is now the active file.</li>
-     *   <li>switch references of active/passive files.</li>
-     * </ul>
-     * @throws java.io.IOException in case of disk IO failure.
-     */
-    private void swapJournalFiles() throws IOException {
-        if (log.isDebugEnabled()) log.debug("swapping journal log file to " + getPassiveTransactionLogAppender());
-
-        //step 1
-        TransactionLogAppender passiveTla = getPassiveTransactionLogAppender();
-        passiveTla.getHeader().rewind();
-        copyDanglingRecords(activeTla, passiveTla);
-
-        //step 2
-        passiveTla.getHeader().setTimestamp(MonotonicClock.currentTimeMillis());
-
-        //step 3
-        passiveTla.force();
-
-        //step 4
-        if (activeTla == tla1) {
-            activeTla = tla2;
-        }
-        else {
-            activeTla = tla1;
-        }
-
-        if (log.isDebugEnabled()) log.debug("journal log files swapped");
-    }
-
-    /**
-     * @return the TransactionFileAppender of the passive journal file.
-     */
-    private TransactionLogAppender getPassiveTransactionLogAppender() {
-        if (tla1 == activeTla)
-            return tla2;
-        return tla1;
-    }
-
-    /**
-     * Copy all records that have status COMMITTING and no corresponding COMMITTED record from the fromTla to the toTla.
-     * @param fromTla the source where to search for COMMITTING records with no corresponding COMMITTED record
-     * @param toTla the destination where the COMMITTING records will be copied to
-     * @throws java.io.IOException in case of disk IO failure.
-     */
-    private static void copyDanglingRecords(TransactionLogAppender fromTla, TransactionLogAppender toTla) throws IOException {
-        if (log.isDebugEnabled()) log.debug("starting copy of dangling records");
-
-        Map danglingRecords = collectDanglingRecords(fromTla);
-
-        for (Iterator iterator = danglingRecords.values().iterator(); iterator.hasNext();) {
-            TransactionLogRecord tlog = (TransactionLogRecord) iterator.next();
-            toTla.writeLog(tlog);
-        }
-
-        if (log.isDebugEnabled()) log.debug(danglingRecords.size() + " dangling record(s) copied to passive log file");
-    }
-
-    /**
-     * Create a Map of TransactionLogRecord with COMMITTING status objects using the GTRID byte[] as key that have
-     * no corresponding COMMITTED record
-     * @param tla the TransactionLogAppender to scan
-     * @return a Map using Uid objects GTRID as key and {@link TransactionLogRecord} as value
-     * @throws java.io.IOException in case of disk IO failure.
-     */
-    private static Map collectDanglingRecords(TransactionLogAppender tla) throws IOException {
-        Map danglingRecords = new HashMap(64);
-        TransactionLogCursor tlc = tla.getCursor();
-
-        try {
-            int committing = 0;
-            int committed = 0;
-
-            while (true) {
-                TransactionLogRecord tlog;
-                try {
-                    tlog = tlc.readLog();
-                } catch (CorruptedTransactionLogException ex) {
-                    if (TransactionManagerServices.getConfiguration().isSkipCorruptedLogs()) {
-                        log.error("skipping corrupted log", ex);
-                        continue;
-                    }
-                    throw ex;
-                }
-
-                if (tlog == null)
-                    break;
-
-                int status = tlog.getStatus();
-                if (status == Status.STATUS_COMMITTING) {
-                    danglingRecords.put(tlog.getGtrid(), tlog);
-                    committing++;
-                }
-                if (status == Status.STATUS_COMMITTED || status == Status.STATUS_UNKNOWN) {
-                    TransactionLogRecord rec = (TransactionLogRecord) danglingRecords.get(tlog.getGtrid());
-                    if (rec != null) {
-                        rec.removeUniqueNames(tlog.getUniqueNames());
-                        if (rec.getUniqueNames().isEmpty()) {
-                            danglingRecords.remove(tlog.getGtrid());
-                            committed++;
-                        }
-                    }
-                }
-            }
-
-            if (log.isDebugEnabled()) log.debug("collected dangling records of " + tla + ", committing: " + committing + ", committed: " + committed + ", delta: " + danglingRecords.size());
-        }
-        finally {
-            tlc.close();
-        }
-        return danglingRecords;
-    }
-
-}
->>>>>>> 261e2f47
+/*
+ * Bitronix Transaction Manager
+ *
+ * Copyright (c) 2010, Bitronix Software.
+ *
+ * This copyrighted material is made available to anyone wishing to use, modify,
+ * copy, or redistribute it subject to the terms and conditions of the GNU
+ * Lesser General Public License, as published by the Free Software Foundation.
+ *
+ * This program is distributed in the hope that it will be useful,
+ * but WITHOUT ANY WARRANTY; without even the implied warranty of MERCHANTABILITY
+ * or FITNESS FOR A PARTICULAR PURPOSE. See the GNU Lesser General Public License
+ * for more details.
+ *
+ * You should have received a copy of the GNU Lesser General Public License
+ * along with this distribution; if not, write to:
+ * Free Software Foundation, Inc.
+ * 51 Franklin Street, Fifth Floor
+ * Boston, MA 02110-1301 USA
+ */
+package bitronix.tm.journal;
+
+import bitronix.tm.BitronixXid;
+import bitronix.tm.TransactionManagerServices;
+import bitronix.tm.utils.Decoder;
+import bitronix.tm.utils.MonotonicClock;
+import bitronix.tm.utils.Uid;
+import org.slf4j.Logger;
+import org.slf4j.LoggerFactory;
+
+import javax.transaction.Status;
+import java.io.File;
+import java.io.IOException;
+import java.io.RandomAccessFile;
+import java.util.*;
+
+/**
+ * Simple implementation of a journal that writes on a two-files disk log.
+ * <p>Files are pre-allocated in size, never grow and when the first one is full, dangling records are copied to the
+ * second file and logging starts again on the latter.</p>
+ * <p>This implementation is not highly efficient but quite robust and simple. It is based on one of the implementations
+ * proposed by Mike Spille.</p>
+ * <p>Configurable properties are all starting with <code>bitronix.tm.journal.disk</code>.</p>
+ *
+ * @see bitronix.tm.Configuration
+ * @see <a href="http://jroller.com/page/pyrasun?entry=xa_exposed_part_iii_the">XA Exposed, Part III: The Implementor's Notebook</a>
+ * @author lorban
+ */
+public class DiskJournal implements Journal {
+
+    private final static Logger log = LoggerFactory.getLogger(DiskJournal.class);
+
+    /**
+     * The active log appender. This is exactly the same reference as tla1 or tla2 depending on which one is
+     * currently active
+     */
+    private TransactionLogAppender activeTla;
+
+    /**
+     * The transaction log appender writing on the 1st file
+     */
+    private TransactionLogAppender tla1;
+
+    /**
+     * The transaction log appender writing on the 2nd file
+     */
+    private TransactionLogAppender tla2;
+
+
+    /**
+     * Create an uninitialized disk journal. You must call open() prior you can use it.
+     */
+    public DiskJournal() {
+    }
+
+    /**
+     * Log a new transaction status to journal. Note that the DiskJournal will not check the flow of the transaction.
+     * If you call this method with erroneous data, it will be added to the journal anyway.
+     *
+     * @param status      transaction status to log. See {@link javax.transaction.Status} constants.
+     * @param gtrid       raw GTRID of the transaction.
+     * @param uniqueNames unique names of the {@link bitronix.tm.resource.common.ResourceBean}s participating in
+     *                    this transaction.
+     * @throws java.io.IOException in case of disk IO failure or if the disk journal is not open.
+     */
+    public void log(int status, Uid gtrid, Set uniqueNames) throws IOException {
+        if (activeTla == null)
+            throw new IOException("cannot write log, disk logger is not open");
+
+        if (TransactionManagerServices.getConfiguration().isFilterLogStatus()) {
+            if (status != Status.STATUS_COMMITTING && status != Status.STATUS_COMMITTED && status != Status.STATUS_UNKNOWN) {
+                if (log.isDebugEnabled()) log.debug("filtered out write to log for status " + Decoder.decodeStatus(status));
+                return;
+            }
+        }
+
+        synchronized (this) {
+            TransactionLogRecord tlog = new TransactionLogRecord(status, gtrid, uniqueNames);
+            boolean written = activeTla.writeLog(tlog);
+            if (!written) {
+                // time to swap log files
+                swapJournalFiles();
+
+                written = activeTla.writeLog(tlog);
+                if (!written)
+                    throw new IOException("no room to write log to journal even after swap, circular collision avoided");
+            }
+        } //synchronized
+    }
+
+    /**
+     * Force active log file to synchronize with the underlying disk device.
+     *
+     * @throws java.io.IOException in case of disk IO failure or if the disk journal is not open.
+     */
+    public void force() throws IOException {
+        if (activeTla == null)
+            throw new IOException("cannot force log writing, disk logger is not open");
+
+        activeTla.force();
+    }
+
+    /**
+     * Open the disk journal. Files are checked for integrity and DiskJournal will refuse to open corrupted log files.
+     * If files are not present on disk, this method will create and pre-allocate them.
+     *
+     * @throws java.io.IOException in case of disk IO failure.
+     */
+    public synchronized void open() throws IOException {
+        if (activeTla != null) {
+            log.warn("disk journal already open");
+            return;
+        }
+
+        File file1 = new File(TransactionManagerServices.getConfiguration().getLogPart1Filename());
+        File file2 = new File(TransactionManagerServices.getConfiguration().getLogPart2Filename());
+
+        if (!file1.exists() && !file2.exists()) {
+            log.debug("creation of log files");
+            createLogfile(file2, TransactionManagerServices.getConfiguration().getMaxLogSizeInMb());
+            // let the clock run a little before creating the 2nd log file to make the timestamp headers not the same
+            try { Thread.sleep(50); } catch (InterruptedException ex) { /* ignore */ }
+            createLogfile(file1, TransactionManagerServices.getConfiguration().getMaxLogSizeInMb());
+        }
+
+        if (file1.length() != file2.length()) {
+            if (!TransactionManagerServices.getConfiguration().isSkipCorruptedLogs())
+                throw new IOException("transaction log files are not of the same length, assuming they're corrupt");
+            log.error("transaction log files are not of the same length: corrupted files?");
+        }
+
+        long maxFileLength = Math.max(file1.length(), file2.length());
+        if (log.isDebugEnabled()) log.debug("disk journal files max length: " + maxFileLength);
+
+        tla1 = new TransactionLogAppender(file1, maxFileLength);
+        tla2 = new TransactionLogAppender(file2, maxFileLength);
+
+        byte cleanStatus = pickActiveJournalFile(tla1, tla2);
+        if (cleanStatus != TransactionLogHeader.CLEAN_LOG_STATE) {
+            log.warn("active log file is unclean, did you call BitronixTransactionManager.shutdown() at the end of the last run?");
+        }
+
+        if (log.isDebugEnabled()) log.debug("disk journal opened");
+    }
+
+    /**
+     * Close the disk journal and the underlying files.
+     *
+     * @throws java.io.IOException in case of disk IO failure.
+     */
+    public synchronized void close() throws IOException {
+        if (activeTla == null) {
+            return;
+        }
+
+        try {
+            tla1.close();
+        } catch (IOException ex) {
+            log.error("cannot close " + tla1, ex);
+        }
+        tla1 = null;
+        try {
+            tla2.close();
+        } catch (IOException ex) {
+            log.error("cannot close " + tla2, ex);
+        }
+        tla2 = null;
+        activeTla = null;
+
+        log.debug("disk journal closed");
+    }
+
+    public void shutdown() {
+        try {
+            close();
+        } catch (IOException ex) {
+            log.error("error shutting down disk journal. Transaction log integrity could be compromised!", ex);
+        }
+    }
+
+    /**
+     * Collect all dangling records of the active log file.
+     *
+     * @return a Map using Uid objects GTRID as key and {@link TransactionLogRecord} as value
+     * @throws java.io.IOException in case of disk IO failure or if the disk journal is not open.
+     */
+    public Map collectDanglingRecords() throws IOException {
+        if (activeTla == null)
+            throw new IOException("cannot collect dangling records, disk logger is not open");
+        return collectDanglingRecords(activeTla);
+    }
+
+    /**
+     * {@inheritDoc}
+     */
+    @Override
+    public Iterator readRecords(boolean includeInvalid) throws IOException {
+        if (activeTla == null)
+            throw new IOException("cannot read records, disk logger is not open");
+        return iterateRecords(activeTla, includeInvalid);
+    }
+
+    /*
+    * Internal impl.
+    */
+
+    /**
+     * Create a fresh log file on disk. If the specified file already exists it will be deleted then recreated.
+     * @param logfile the file to create
+     * @param maxLogSizeInMb the file size in megabytes to preallocate
+     * @throws java.io.IOException in case of disk IO failure.
+     */
+    private static void createLogfile(File logfile, int maxLogSizeInMb) throws IOException {
+        if (logfile.isDirectory())
+            throw new IOException("log file is referring to a directory: " + logfile.getAbsolutePath());
+        if (logfile.exists()) {
+            boolean deleted = logfile.delete();
+            if (!deleted)
+                throw new IOException("log file exists but cannot be overwritten: " + logfile.getAbsolutePath());
+        }
+        if (logfile.getParentFile() != null) {
+            logfile.getParentFile().mkdirs();
+        }
+
+        RandomAccessFile raf = null;
+        try {
+            raf = new RandomAccessFile(logfile, "rw");
+
+            raf.seek(TransactionLogHeader.FORMAT_ID_HEADER);
+            raf.writeInt(BitronixXid.FORMAT_ID);
+            raf.writeLong(MonotonicClock.currentTimeMillis());
+            raf.writeByte(TransactionLogHeader.CLEAN_LOG_STATE);
+            raf.writeLong((long) TransactionLogHeader.HEADER_LENGTH);
+
+            byte[] buffer = new byte[4096];
+            int length = (maxLogSizeInMb *1024 *1024) /4096;
+            for(int i=0; i<length ;i++) {
+                raf.write(buffer);
+            }
+        } finally {
+            if (raf != null) raf.close();
+        }
+    }
+
+    /**
+     * Initialize the activeTla member variable with the TransactionLogAppender object having the latest timestamp
+     * header.
+     *
+     * @param tla1 the first of the two candidate active TransactionLogAppenders
+     * @param tla2 the second of the two candidate active TransactionLogAppenders
+     * @return the state of the designated active TransactionLogAppender as returned by TransactionLogHeader.getState()
+     * @throws java.io.IOException in case of disk IO failure.
+     * @see TransactionLogHeader
+     */
+    private byte pickActiveJournalFile(TransactionLogAppender tla1, TransactionLogAppender tla2) throws IOException {
+        if (tla1.getHeader().getTimestamp() > tla2.getHeader().getTimestamp()) {
+            activeTla = tla1;
+            if (log.isDebugEnabled()) log.debug("logging to file 1: " + activeTla);
+        }
+        else {
+            activeTla = tla2;
+            if (log.isDebugEnabled()) log.debug("logging to file 2: " + activeTla);
+        }
+
+        byte cleanState = activeTla.getHeader().getState();
+        activeTla.getHeader().setState(TransactionLogHeader.UNCLEAN_LOG_STATE);
+        if (log.isDebugEnabled()) log.debug("log file activated, forcing file state to disk");
+        activeTla.force();
+        return cleanState;
+    }
+
+
+    /**
+     * <p>Swap the active and the passive journal files so that the active one becomes passive and the passive one
+     * becomes active.</p>
+     * List of actions taken by this method:
+     * <ul>
+     *   <li>copy dangling COMMITTING records to the passive log file.</li>
+     *   <li>update header timestamp of passive log file (makes it become active).</li>
+     *   <li>do a force on passive log file. It is now the active file.</li>
+     *   <li>switch references of active/passive files.</li>
+     * </ul>
+     *
+     * @throws java.io.IOException in case of disk IO failure.
+     */
+    private void swapJournalFiles() throws IOException {
+        if (log.isDebugEnabled()) log.debug("swapping journal log file to " + getPassiveTransactionLogAppender());
+
+        //step 1
+        TransactionLogAppender passiveTla = getPassiveTransactionLogAppender();
+        passiveTla.getHeader().rewind();
+        copyDanglingRecords(activeTla, passiveTla);
+
+        //step 2
+        passiveTla.getHeader().setTimestamp(MonotonicClock.currentTimeMillis());
+
+        //step 3
+        passiveTla.force();
+
+        //step 4
+        if (activeTla == tla1) {
+            activeTla = tla2;
+        }
+        else {
+            activeTla = tla1;
+        }
+
+        if (log.isDebugEnabled()) log.debug("journal log files swapped");
+    }
+
+    /**
+     * @return the TransactionFileAppender of the passive journal file.
+     */
+    private TransactionLogAppender getPassiveTransactionLogAppender() {
+        if (tla1 == activeTla)
+            return tla2;
+        return tla1;
+    }
+
+    /**
+     * Copy all records that have status COMMITTING and no corresponding COMMITTED record from the fromTla to the toTla.
+     *
+     * @param fromTla the source where to search for COMMITTING records with no corresponding COMMITTED record
+     * @param toTla   the destination where the COMMITTING records will be copied to
+     * @throws java.io.IOException in case of disk IO failure.
+     */
+    private static void copyDanglingRecords(TransactionLogAppender fromTla, TransactionLogAppender toTla) throws IOException {
+        if (log.isDebugEnabled()) log.debug("starting copy of dangling records");
+
+        Map danglingRecords = collectDanglingRecords(fromTla);
+
+        for (Iterator iterator = danglingRecords.values().iterator(); iterator.hasNext();) {
+            TransactionLogRecord tlog = (TransactionLogRecord) iterator.next();
+            toTla.writeLog(tlog);
+        }
+
+        if (log.isDebugEnabled()) log.debug(danglingRecords.size() + " dangling record(s) copied to passive log file");
+    }
+
+    /**
+     * Create a Map of TransactionLogRecord with COMMITTING status objects using the GTRID byte[] as key that have
+     * no corresponding COMMITTED record
+     *
+     * @param tla the TransactionLogAppender to scan
+     * @return a Map using Uid objects GTRID as key and {@link TransactionLogRecord} as value
+     * @throws java.io.IOException in case of disk IO failure.
+     */
+    private static Map collectDanglingRecords(TransactionLogAppender tla) throws IOException {
+        Map danglingRecords = new HashMap(64);
+        TransactionLogCursor tlc = tla.getCursor();
+
+        try {
+            int committing = 0;
+            int committed = 0;
+
+            while (true) {
+                TransactionLogRecord tlog;
+                try {
+                    tlog = tlc.readLog();
+                } catch (CorruptedTransactionLogException ex) {
+                    if (TransactionManagerServices.getConfiguration().isSkipCorruptedLogs()) {
+                        log.error("skipping corrupted log", ex);
+                        continue;
+                    }
+                    throw ex;
+                }
+
+                if (tlog == null)
+                    break;
+
+                int status = tlog.getStatus();
+                if (status == Status.STATUS_COMMITTING) {
+                    danglingRecords.put(tlog.getGtrid(), tlog);
+                    committing++;
+                }
+                if (status == Status.STATUS_COMMITTED || status == Status.STATUS_UNKNOWN) {
+                    TransactionLogRecord rec = (TransactionLogRecord) danglingRecords.get(tlog.getGtrid());
+                    if (rec != null) {
+                        rec.removeUniqueNames(tlog.getUniqueNames());
+                        if (rec.getUniqueNames().isEmpty()) {
+                            danglingRecords.remove(tlog.getGtrid());
+                            committed++;
+                        }
+                    }
+                }
+            }
+
+            if (log.isDebugEnabled()) log.debug("collected dangling records of " + tla + ", committing: " + committing + ", committed: " + committed + ", delta: " + danglingRecords.size());
+        }
+        finally {
+            tlc.close();
+        }
+        return danglingRecords;
+    }
+
+    /**
+     * Implements {@link Journal#readRecords(boolean)}.
+     *
+     * @param tla          the TransactionLogAppender to scan
+     * @param skipCrcCheck sets whether CRC checks are applied or not.
+     * @return an iterator over all contained log records.
+     * @throws java.io.IOException in case of the initial disk IO failed (subsequent errors are unchecked exceptions).
+     */
+    private static Iterator iterateRecords(TransactionLogAppender tla, final boolean skipCrcCheck) throws IOException {
+        final TransactionLogCursor tlc = tla.getCursor();
+        final Iterator it = new Iterator() {
+
+            TransactionLogRecord tlog;
+
+            @Override
+            public boolean hasNext() {
+                while (tlog == null) {
+                    try {
+                        try {
+                            tlog = tlc.readLog(skipCrcCheck);
+                            if (tlog == null)
+                                break;
+                        } catch (CorruptedTransactionLogException ex) {
+                            if (TransactionManagerServices.getConfiguration().isSkipCorruptedLogs()) {
+                                log.error("skipping corrupted log", ex);
+                                continue;
+                            }
+                            throw ex;
+                        }
+                    } catch (IOException e) {
+                        throw new RuntimeException(e);
+                    }
+                }
+
+                return tlog != null;
+            }
+
+            @Override
+            public Object next() {
+                if (!hasNext())
+                    throw new NoSuchElementException();
+                try {
+                    return tlog;
+                } finally {
+                    tlog = null;
+                }
+            }
+
+            @Override
+            public void remove() {
+                throw new UnsupportedOperationException();
+            }
+        };
+
+        try {
+            it.hasNext();
+            return it;
+        } catch (RuntimeException e) {
+            if (e.getCause() instanceof IOException)
+                throw (IOException) e.getCause();
+            throw e;
+        }
+    }
+}