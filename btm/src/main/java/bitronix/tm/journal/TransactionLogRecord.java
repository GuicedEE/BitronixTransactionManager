--- conflicted
+++ resolved
@@ -22,12 +22,8 @@
 
 import bitronix.tm.utils.Decoder;
 import bitronix.tm.utils.Encoder;
-<<<<<<< HEAD
-import bitronix.tm.utils.*;
-=======
 import bitronix.tm.utils.MonotonicClock;
 import bitronix.tm.utils.Uid;
->>>>>>> 30412dc2
 import org.slf4j.Logger;
 import org.slf4j.LoggerFactory;
 
@@ -95,12 +91,7 @@
      * @param uniqueNames    unique names of XA data sources used in this transaction
      * @param endRecord      end of record marker
      */
-<<<<<<< HEAD
-    public TransactionLogRecord(int status, int recordLength, int headerLength, long time, int sequenceNumber,
-                                int crc32, Uid gtrid, Set uniqueNames, int endRecord) {
-=======
     public TransactionLogRecord(int status, int recordLength, int headerLength, long time, int sequenceNumber, int crc32, Uid gtrid, Set<String> uniqueNames, int endRecord) {
->>>>>>> 30412dc2
         this.status = status;
         this.recordLength = recordLength;
         this.headerLength = headerLength;
@@ -114,9 +105,8 @@
 
     /**
      * Create a new transaction log ready to be stored.
-     *
-     * @param status      record type
-     * @param gtrid       global transaction id
+     * @param status record type
+     * @param gtrid global transaction id
      * @param uniqueNames unique names of XA data sources used in this transaction
      */
     public TransactionLogRecord(int status, Uid gtrid, Set<String> uniqueNames) {
@@ -127,9 +117,7 @@
         this.uniqueNames = new TreeSet<String>(uniqueNames);
         this.endRecord = TransactionLogAppender.END_RECORD;
 
-        this.recordLength = calculateRecordLength(this.uniqueNames);
-        this.headerLength = getRecordHeaderLength();
-        this.crc32 = calculateCrc32();
+        refresh();
     }
 
     public int getStatus() {
@@ -169,9 +157,23 @@
     }
 
 
+    public void removeUniqueNames(Collection namesToRemove) {
+        uniqueNames.removeAll(namesToRemove);
+        refresh();
+    }
+
+    /**
+     * Recalculate and store the dynamic values of this record: {@link #getRecordLength()}, {@link #getRecordHeaderLength()}
+     * and {@link #calculateCrc32()}. This method must be called each time after the set of contained unique names is updated.
+     */
+    private void refresh() {
+        recordLength = calculateRecordLength(uniqueNames);
+        headerLength = getRecordHeaderLength();
+        crc32 = calculateCrc32();
+    }
+
     /**
      * Recalculate the CRC32 value of this record (using {@link #calculateCrc32()}) and compare it with the stored value.
-     *
      * @return true if the recalculated value equals the stored one, false otherwise.
      */
     public boolean isCrc32Correct() {
@@ -199,7 +201,6 @@
 
     /**
      * Calculate the CRC32 value of this record.
-     *
      * @return the CRC32 value of this record.
      */
     public int calculateCrc32() {
@@ -251,7 +252,6 @@
 
     /**
      * this is the total size on disk of a TransactionLog.
-     *
      * @return recordLength
      */
     int calculateTotalRecordSize() {
@@ -260,7 +260,6 @@
 
     /**
      * this is the value needed by field recordLength in the TransactionLog.
-     *
      * @param uniqueNames the unique names ofthe record.
      * @return recordLength
      */
@@ -278,7 +277,6 @@
 
     /**
      * Length of all the fixed size fields part of the record length header except status and record length.
-     *
      * @return fixedRecordLength
      */
     private int getFixedRecordLength() {
@@ -287,7 +285,6 @@
 
     /**
      * Value needed by field headerLength in the TransactionLog.
-     *
      * @return headerLength
      */
     private int getRecordHeaderLength() {
